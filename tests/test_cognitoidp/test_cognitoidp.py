--- conflicted
+++ resolved
@@ -1,15 +1,18 @@
-<<<<<<< HEAD
 from __future__ import unicode_literals
 
-import boto3
 import json
 import os
+import random
 import uuid
 
+import boto3
+# noinspection PyUnresolvedReferences
+import sure  # noqa
+from botocore.exceptions import ClientError
 from jose import jws
+from nose.tools import assert_raises
 
 from moto import mock_cognitoidp
-import sure  # noqa
 
 
 @mock_cognitoidp
@@ -40,6 +43,56 @@
     result = conn.list_user_pools(MaxResults=10)
     result["UserPools"].should.have.length_of(1)
     result["UserPools"][0]["Name"].should.equal(name)
+
+
+@mock_cognitoidp
+def test_list_user_pools_returns_max_items():
+    conn = boto3.client("cognito-idp", "us-west-2")
+
+    # Given 10 user pools
+    pool_count = 10
+    for i in range(pool_count):
+        conn.create_user_pool(PoolName=str(uuid.uuid4()))
+
+    max_results = 5
+    result = conn.list_user_pools(MaxResults=max_results)
+    result["UserPools"].should.have.length_of(max_results)
+    result.should.have.key("NextToken")
+
+
+@mock_cognitoidp
+def test_list_user_pools_returns_next_tokens():
+    conn = boto3.client("cognito-idp", "us-west-2")
+
+    # Given 10 user pool clients
+    pool_count = 10
+    for i in range(pool_count):
+        conn.create_user_pool(PoolName=str(uuid.uuid4()))
+
+    max_results = 5
+    result = conn.list_user_pools(MaxResults=max_results)
+    result["UserPools"].should.have.length_of(max_results)
+    result.should.have.key("NextToken")
+
+    next_token = result["NextToken"]
+    result_2 = conn.list_user_pools(MaxResults=max_results, NextToken=next_token)
+    result_2["UserPools"].should.have.length_of(max_results)
+    result_2.shouldnt.have.key("NextToken")
+
+
+@mock_cognitoidp
+def test_list_user_pools_when_max_items_more_than_total_items():
+    conn = boto3.client("cognito-idp", "us-west-2")
+
+    # Given 10 user pool clients
+    pool_count = 10
+    for i in range(pool_count):
+        conn.create_user_pool(PoolName=str(uuid.uuid4()))
+
+    max_results = pool_count + 5
+    result = conn.list_user_pools(MaxResults=max_results)
+    result["UserPools"].should.have.length_of(pool_count)
+    result.shouldnt.have.key("NextToken")
 
 
 @mock_cognitoidp
@@ -142,6 +195,67 @@
 
 
 @mock_cognitoidp
+def test_list_user_pool_clients_returns_max_items():
+    conn = boto3.client("cognito-idp", "us-west-2")
+    user_pool_id = conn.create_user_pool(PoolName=str(uuid.uuid4()))["UserPool"]["Id"]
+
+    # Given 10 user pool clients
+    client_count = 10
+    for i in range(client_count):
+        client_name = str(uuid.uuid4())
+        conn.create_user_pool_client(UserPoolId=user_pool_id,
+                                     ClientName=client_name)
+    max_results = 5
+    result = conn.list_user_pool_clients(UserPoolId=user_pool_id,
+                                         MaxResults=max_results)
+    result["UserPoolClients"].should.have.length_of(max_results)
+    result.should.have.key("NextToken")
+
+
+@mock_cognitoidp
+def test_list_user_pool_clients_returns_next_tokens():
+    conn = boto3.client("cognito-idp", "us-west-2")
+    user_pool_id = conn.create_user_pool(PoolName=str(uuid.uuid4()))["UserPool"]["Id"]
+
+    # Given 10 user pool clients
+    client_count = 10
+    for i in range(client_count):
+        client_name = str(uuid.uuid4())
+        conn.create_user_pool_client(UserPoolId=user_pool_id,
+                                     ClientName=client_name)
+    max_results = 5
+    result = conn.list_user_pool_clients(UserPoolId=user_pool_id,
+                                         MaxResults=max_results)
+    result["UserPoolClients"].should.have.length_of(max_results)
+    result.should.have.key("NextToken")
+
+    next_token = result["NextToken"]
+    result_2 = conn.list_user_pool_clients(UserPoolId=user_pool_id,
+                                           MaxResults=max_results,
+                                           NextToken=next_token)
+    result_2["UserPoolClients"].should.have.length_of(max_results)
+    result_2.shouldnt.have.key("NextToken")
+
+
+@mock_cognitoidp
+def test_list_user_pool_clients_when_max_items_more_than_total_items():
+    conn = boto3.client("cognito-idp", "us-west-2")
+    user_pool_id = conn.create_user_pool(PoolName=str(uuid.uuid4()))["UserPool"]["Id"]
+
+    # Given 10 user pool clients
+    client_count = 10
+    for i in range(client_count):
+        client_name = str(uuid.uuid4())
+        conn.create_user_pool_client(UserPoolId=user_pool_id,
+                                     ClientName=client_name)
+    max_results = client_count + 5
+    result = conn.list_user_pool_clients(UserPoolId=user_pool_id,
+                                         MaxResults=max_results)
+    result["UserPoolClients"].should.have.length_of(client_count)
+    result.shouldnt.have.key("NextToken")
+
+
+@mock_cognitoidp
 def test_describe_user_pool_client():
     conn = boto3.client("cognito-idp", "us-west-2")
 
@@ -266,6 +380,83 @@
 
 
 @mock_cognitoidp
+def test_list_identity_providers_returns_max_items():
+    conn = boto3.client("cognito-idp", "us-west-2")
+    user_pool_id = conn.create_user_pool(PoolName=str(uuid.uuid4()))["UserPool"]["Id"]
+
+    # Given 10 identity providers linked to a user pool
+    identity_provider_count = 10
+    for i in range(identity_provider_count):
+        provider_name = str(uuid.uuid4())
+        provider_type = "Facebook"
+        conn.create_identity_provider(
+            UserPoolId=user_pool_id,
+            ProviderName=provider_name,
+            ProviderType=provider_type,
+            ProviderDetails={},
+        )
+
+    max_results = 5
+    result = conn.list_identity_providers(UserPoolId=user_pool_id,
+                                          MaxResults=max_results)
+    result["Providers"].should.have.length_of(max_results)
+    result.should.have.key("NextToken")
+
+
+@mock_cognitoidp
+def test_list_identity_providers_returns_next_tokens():
+    conn = boto3.client("cognito-idp", "us-west-2")
+    user_pool_id = conn.create_user_pool(PoolName=str(uuid.uuid4()))["UserPool"]["Id"]
+
+    # Given 10 identity providers linked to a user pool
+    identity_provider_count = 10
+    for i in range(identity_provider_count):
+        provider_name = str(uuid.uuid4())
+        provider_type = "Facebook"
+        conn.create_identity_provider(
+            UserPoolId=user_pool_id,
+            ProviderName=provider_name,
+            ProviderType=provider_type,
+            ProviderDetails={},
+        )
+
+    max_results = 5
+    result = conn.list_identity_providers(UserPoolId=user_pool_id, MaxResults=max_results)
+    result["Providers"].should.have.length_of(max_results)
+    result.should.have.key("NextToken")
+
+    next_token = result["NextToken"]
+    result_2 = conn.list_identity_providers(UserPoolId=user_pool_id,
+                                           MaxResults=max_results,
+                                           NextToken=next_token)
+    result_2["Providers"].should.have.length_of(max_results)
+    result_2.shouldnt.have.key("NextToken")
+
+
+@mock_cognitoidp
+def test_list_identity_providers_when_max_items_more_than_total_items():
+    conn = boto3.client("cognito-idp", "us-west-2")
+    user_pool_id = conn.create_user_pool(PoolName=str(uuid.uuid4()))["UserPool"]["Id"]
+
+    # Given 10 identity providers linked to a user pool
+    identity_provider_count = 10
+    for i in range(identity_provider_count):
+        provider_name = str(uuid.uuid4())
+        provider_type = "Facebook"
+        conn.create_identity_provider(
+            UserPoolId=user_pool_id,
+            ProviderName=provider_name,
+            ProviderType=provider_type,
+            ProviderDetails={},
+        )
+
+    max_results = identity_provider_count + 5
+    result = conn.list_identity_providers(UserPoolId=user_pool_id, MaxResults=max_results)
+    result["Providers"].should.have.length_of(identity_provider_count)
+    result.shouldnt.have.key("NextToken")
+
+
+@mock_cognitoidp
 def test_describe_identity_providers():
     conn = boto3.client("cognito-idp", "us-west-2")
 
@@ -291,6 +482,82 @@
     result["IdentityProvider"]["ProviderName"].should.equal(provider_name)
     result["IdentityProvider"]["ProviderType"].should.equal(provider_type)
     result["IdentityProvider"]["ProviderDetails"]["thing"].should.equal(value)
+
+
+@mock_cognitoidp
+def test_update_identity_provider():
+    conn = boto3.client("cognito-idp", "us-west-2")
+
+    provider_name = str(uuid.uuid4())
+    provider_type = "Facebook"
+    value = str(uuid.uuid4())
+    new_value = str(uuid.uuid4())
+    user_pool_id = conn.create_user_pool(PoolName=str(uuid.uuid4()))["UserPool"]["Id"]
+    conn.create_identity_provider(
+        UserPoolId=user_pool_id,
+        ProviderName=provider_name,
+        ProviderType=provider_type,
+        ProviderDetails={
+            "thing": value
+        },
+    )
+
+    result = conn.update_identity_provider(
+        UserPoolId=user_pool_id,
+        ProviderName=provider_name,
+        ProviderDetails={
+            "thing": new_value
+        },
+    )
+
+    result["IdentityProvider"]["UserPoolId"].should.equal(user_pool_id)
+    result["IdentityProvider"]["ProviderName"].should.equal(provider_name)
+    result["IdentityProvider"]["ProviderType"].should.equal(provider_type)
+    result["IdentityProvider"]["ProviderDetails"]["thing"].should.equal(new_value)
+
+
+@mock_cognitoidp
+def test_update_identity_provider_no_user_pool():
+    conn = boto3.client("cognito-idp", "us-west-2")
+
+    new_value = str(uuid.uuid4())
+
+    with assert_raises(conn.exceptions.ResourceNotFoundException) as cm:
+        conn.update_identity_provider(
+            UserPoolId="foo",
+            ProviderName="bar",
+            ProviderDetails={
+                "thing": new_value
+            },
+        )
+
+    cm.exception.operation_name.should.equal('UpdateIdentityProvider')
+    cm.exception.response['Error']['Code'].should.equal('ResourceNotFoundException')
+    cm.exception.response['ResponseMetadata']['HTTPStatusCode'].should.equal(400)
+
+
+@mock_cognitoidp
+def test_update_identity_provider_no_identity_provider():
+    conn = boto3.client("cognito-idp", "us-west-2")
+
+    provider_name = str(uuid.uuid4())
+    provider_type = "Facebook"
+    value = str(uuid.uuid4())
+    new_value = str(uuid.uuid4())
+    user_pool_id = conn.create_user_pool(PoolName=str(uuid.uuid4()))["UserPool"]["Id"]
+
+    with assert_raises(conn.exceptions.ResourceNotFoundException) as cm:
+        conn.update_identity_provider(
+            UserPoolId=user_pool_id,
+            ProviderName="foo",
+            ProviderDetails={
+                "thing": new_value
+            },
+        )
+
+    cm.exception.operation_name.should.equal('UpdateIdentityProvider')
+    cm.exception.response['Error']['Code'].should.equal('ResourceNotFoundException')
+    cm.exception.response['ResponseMetadata']['HTTPStatusCode'].should.equal(400)
 
 
 @mock_cognitoidp
@@ -325,6 +592,245 @@
 
 
 @mock_cognitoidp
+def test_create_group():
+    conn = boto3.client("cognito-idp", "us-west-2")
+
+    user_pool_id = conn.create_user_pool(PoolName=str(uuid.uuid4()))["UserPool"]["Id"]
+    group_name = str(uuid.uuid4())
+    description = str(uuid.uuid4())
+    role_arn = "arn:aws:iam:::role/my-iam-role"
+    precedence = random.randint(0, 100000)
+
+    result = conn.create_group(
+        GroupName=group_name,
+        UserPoolId=user_pool_id,
+        Description=description,
+        RoleArn=role_arn,
+        Precedence=precedence,
+    )
+
+    result["Group"]["GroupName"].should.equal(group_name)
+    result["Group"]["UserPoolId"].should.equal(user_pool_id)
+    result["Group"]["Description"].should.equal(description)
+    result["Group"]["RoleArn"].should.equal(role_arn)
+    result["Group"]["Precedence"].should.equal(precedence)
+    result["Group"]["LastModifiedDate"].should.be.a("datetime.datetime")
+    result["Group"]["CreationDate"].should.be.a("datetime.datetime")
+
+
+@mock_cognitoidp
+def test_create_group_with_duplicate_name_raises_error():
+    conn = boto3.client("cognito-idp", "us-west-2")
+
+    user_pool_id = conn.create_user_pool(PoolName=str(uuid.uuid4()))["UserPool"]["Id"]
+    group_name = str(uuid.uuid4())
+
+    conn.create_group(GroupName=group_name, UserPoolId=user_pool_id)
+
+    with assert_raises(ClientError) as cm:
+        conn.create_group(GroupName=group_name, UserPoolId=user_pool_id)
+    cm.exception.operation_name.should.equal('CreateGroup')
+    cm.exception.response['Error']['Code'].should.equal('GroupExistsException')
+    cm.exception.response['ResponseMetadata']['HTTPStatusCode'].should.equal(400)
+
+
+@mock_cognitoidp
+def test_get_group():
+    conn = boto3.client("cognito-idp", "us-west-2")
+
+    user_pool_id = conn.create_user_pool(PoolName=str(uuid.uuid4()))["UserPool"]["Id"]
+    group_name = str(uuid.uuid4())
+    conn.create_group(GroupName=group_name, UserPoolId=user_pool_id)
+
+    result = conn.get_group(GroupName=group_name, UserPoolId=user_pool_id)
+
+    result["Group"]["GroupName"].should.equal(group_name)
+    result["Group"]["UserPoolId"].should.equal(user_pool_id)
+    result["Group"]["LastModifiedDate"].should.be.a("datetime.datetime")
+    result["Group"]["CreationDate"].should.be.a("datetime.datetime")
+
+
+@mock_cognitoidp
+def test_list_groups():
+    conn = boto3.client("cognito-idp", "us-west-2")
+
+    user_pool_id = conn.create_user_pool(PoolName=str(uuid.uuid4()))["UserPool"]["Id"]
+    group_name = str(uuid.uuid4())
+    conn.create_group(GroupName=group_name, UserPoolId=user_pool_id)
+
+    result = conn.list_groups(UserPoolId=user_pool_id)
+
+    result["Groups"].should.have.length_of(1)
+    result["Groups"][0]["GroupName"].should.equal(group_name)
+
+
+@mock_cognitoidp
+def test_delete_group():
+    conn = boto3.client("cognito-idp", "us-west-2")
+
+    user_pool_id = conn.create_user_pool(PoolName=str(uuid.uuid4()))["UserPool"]["Id"]
+    group_name = str(uuid.uuid4())
+    conn.create_group(GroupName=group_name, UserPoolId=user_pool_id)
+
+    result = conn.delete_group(GroupName=group_name, UserPoolId=user_pool_id)
+    list(result.keys()).should.equal(["ResponseMetadata"])  # No response expected
+
+    with assert_raises(ClientError) as cm:
+        conn.get_group(GroupName=group_name, UserPoolId=user_pool_id)
+    cm.exception.response['Error']['Code'].should.equal('ResourceNotFoundException')
+
+
+@mock_cognitoidp
+def test_admin_add_user_to_group():
+    conn = boto3.client("cognito-idp", "us-west-2")
+
+    user_pool_id = conn.create_user_pool(PoolName=str(uuid.uuid4()))["UserPool"]["Id"]
+    group_name = str(uuid.uuid4())
+    conn.create_group(GroupName=group_name, UserPoolId=user_pool_id)
+
+    username = str(uuid.uuid4())
+    conn.admin_create_user(UserPoolId=user_pool_id, Username=username)
+
+    result = conn.admin_add_user_to_group(UserPoolId=user_pool_id, Username=username, GroupName=group_name)
+    list(result.keys()).should.equal(["ResponseMetadata"])  # No response expected
+
+
+@mock_cognitoidp
+def test_admin_add_user_to_group_again_is_noop():
+    conn = boto3.client("cognito-idp", "us-west-2")
+
+    user_pool_id = conn.create_user_pool(PoolName=str(uuid.uuid4()))["UserPool"]["Id"]
+    group_name = str(uuid.uuid4())
+    conn.create_group(GroupName=group_name, UserPoolId=user_pool_id)
+
+    username = str(uuid.uuid4())
+    conn.admin_create_user(UserPoolId=user_pool_id, Username=username)
+
+    conn.admin_add_user_to_group(UserPoolId=user_pool_id, Username=username, GroupName=group_name)
+    conn.admin_add_user_to_group(UserPoolId=user_pool_id, Username=username, GroupName=group_name)
+
+
+@mock_cognitoidp
+def test_list_users_in_group():
+    conn = boto3.client("cognito-idp", "us-west-2")
+
+    user_pool_id = conn.create_user_pool(PoolName=str(uuid.uuid4()))["UserPool"]["Id"]
+    group_name = str(uuid.uuid4())
+    conn.create_group(GroupName=group_name, UserPoolId=user_pool_id)
+
+    username = str(uuid.uuid4())
+    conn.admin_create_user(UserPoolId=user_pool_id, Username=username)
+
+    conn.admin_add_user_to_group(UserPoolId=user_pool_id, Username=username, GroupName=group_name)
+
+    result = conn.list_users_in_group(UserPoolId=user_pool_id, GroupName=group_name)
+
+    result["Users"].should.have.length_of(1)
+    result["Users"][0]["Username"].should.equal(username)
+
+
+@mock_cognitoidp
+def test_list_users_in_group_ignores_deleted_user():
+    conn = boto3.client("cognito-idp", "us-west-2")
+
+    user_pool_id = conn.create_user_pool(PoolName=str(uuid.uuid4()))["UserPool"]["Id"]
+    group_name = str(uuid.uuid4())
+    conn.create_group(GroupName=group_name, UserPoolId=user_pool_id)
+
+    username = str(uuid.uuid4())
+    conn.admin_create_user(UserPoolId=user_pool_id, Username=username)
+    username2 = str(uuid.uuid4())
+    conn.admin_create_user(UserPoolId=user_pool_id, Username=username2)
+
+    conn.admin_add_user_to_group(UserPoolId=user_pool_id, Username=username, GroupName=group_name)
+    conn.admin_add_user_to_group(UserPoolId=user_pool_id, Username=username2, GroupName=group_name)
+    conn.admin_delete_user(UserPoolId=user_pool_id, Username=username)
+
+    result = conn.list_users_in_group(UserPoolId=user_pool_id, GroupName=group_name)
+
+    result["Users"].should.have.length_of(1)
+    result["Users"][0]["Username"].should.equal(username2)
+
+
+@mock_cognitoidp
+def test_admin_list_groups_for_user():
+    conn = boto3.client("cognito-idp", "us-west-2")
+
+    user_pool_id = conn.create_user_pool(PoolName=str(uuid.uuid4()))["UserPool"]["Id"]
+    group_name = str(uuid.uuid4())
+    conn.create_group(GroupName=group_name, UserPoolId=user_pool_id)
+
+    username = str(uuid.uuid4())
+    conn.admin_create_user(UserPoolId=user_pool_id, Username=username)
+
+    conn.admin_add_user_to_group(UserPoolId=user_pool_id, Username=username, GroupName=group_name)
+
+    result = conn.admin_list_groups_for_user(Username=username, UserPoolId=user_pool_id)
+
+    result["Groups"].should.have.length_of(1)
+    result["Groups"][0]["GroupName"].should.equal(group_name)
+
+
+@mock_cognitoidp
+def test_admin_list_groups_for_user_ignores_deleted_group():
+    conn = boto3.client("cognito-idp", "us-west-2")
+
+    user_pool_id = conn.create_user_pool(PoolName=str(uuid.uuid4()))["UserPool"]["Id"]
+    group_name = str(uuid.uuid4())
+    conn.create_group(GroupName=group_name, UserPoolId=user_pool_id)
+    group_name2 = str(uuid.uuid4())
+    conn.create_group(GroupName=group_name2, UserPoolId=user_pool_id)
+
+    username = str(uuid.uuid4())
+    conn.admin_create_user(UserPoolId=user_pool_id, Username=username)
+
+    conn.admin_add_user_to_group(UserPoolId=user_pool_id, Username=username, GroupName=group_name)
+    conn.admin_add_user_to_group(UserPoolId=user_pool_id, Username=username, GroupName=group_name2)
+    conn.delete_group(GroupName=group_name, UserPoolId=user_pool_id)
+
+    result = conn.admin_list_groups_for_user(Username=username, UserPoolId=user_pool_id)
+
+    result["Groups"].should.have.length_of(1)
+    result["Groups"][0]["GroupName"].should.equal(group_name2)
+
+
+@mock_cognitoidp
+def test_admin_remove_user_from_group():
+    conn = boto3.client("cognito-idp", "us-west-2")
+
+    user_pool_id = conn.create_user_pool(PoolName=str(uuid.uuid4()))["UserPool"]["Id"]
+    group_name = str(uuid.uuid4())
+    conn.create_group(GroupName=group_name, UserPoolId=user_pool_id)
+
+    username = str(uuid.uuid4())
+    conn.admin_create_user(UserPoolId=user_pool_id, Username=username)
+
+    conn.admin_add_user_to_group(UserPoolId=user_pool_id, Username=username, GroupName=group_name)
+
+    result = conn.admin_remove_user_from_group(UserPoolId=user_pool_id, Username=username, GroupName=group_name)
+    list(result.keys()).should.equal(["ResponseMetadata"])  # No response expected
+    conn.list_users_in_group(UserPoolId=user_pool_id, GroupName=group_name) \
+        ["Users"].should.have.length_of(0)
+    conn.admin_list_groups_for_user(Username=username, UserPoolId=user_pool_id) \
+        ["Groups"].should.have.length_of(0)
+
+
+@mock_cognitoidp
+def test_admin_remove_user_from_group_again_is_noop():
+    conn = boto3.client("cognito-idp", "us-west-2")
+
+    user_pool_id = conn.create_user_pool(PoolName=str(uuid.uuid4()))["UserPool"]["Id"]
+    group_name = str(uuid.uuid4())
+    conn.create_group(GroupName=group_name, UserPoolId=user_pool_id)
+
+    username = str(uuid.uuid4())
+    conn.admin_create_user(UserPoolId=user_pool_id, Username=username)
+
+    conn.admin_add_user_to_group(UserPoolId=user_pool_id, Username=username, GroupName=group_name)
+    conn.admin_add_user_to_group(UserPoolId=user_pool_id, Username=username, GroupName=group_name)
+
+
+@mock_cognitoidp
 def test_admin_create_user():
     conn = boto3.client("cognito-idp", "us-west-2")
 
@@ -395,6 +901,62 @@
     result = conn.list_users(UserPoolId=user_pool_id)
     result["Users"].should.have.length_of(1)
     result["Users"][0]["Username"].should.equal(username)
+
+
+@mock_cognitoidp
+def test_list_users_returns_limit_items():
+    conn = boto3.client("cognito-idp", "us-west-2")
+    user_pool_id = conn.create_user_pool(PoolName=str(uuid.uuid4()))["UserPool"]["Id"]
+
+    # Given 10 users
+    user_count = 10
+    for i in range(user_count):
+        conn.admin_create_user(UserPoolId=user_pool_id,
+                               Username=str(uuid.uuid4()))
+    max_results = 5
+    result = conn.list_users(UserPoolId=user_pool_id, Limit=max_results)
+    result["Users"].should.have.length_of(max_results)
+    result.should.have.key("PaginationToken")
+
+
+@mock_cognitoidp
+def test_list_users_returns_pagination_tokens():
+    conn = boto3.client("cognito-idp", "us-west-2")
+    user_pool_id = conn.create_user_pool(PoolName=str(uuid.uuid4()))["UserPool"]["Id"]
+
+    # Given 10 users
+    user_count = 10
+    for i in range(user_count):
+        conn.admin_create_user(UserPoolId=user_pool_id,
+                               Username=str(uuid.uuid4()))
+
+    max_results = 5
+    result = conn.list_users(UserPoolId=user_pool_id, Limit=max_results)
+    result["Users"].should.have.length_of(max_results)
+    result.should.have.key("PaginationToken")
+
+    next_token = result["PaginationToken"]
+    result_2 = conn.list_users(UserPoolId=user_pool_id,
+                               Limit=max_results, PaginationToken=next_token)
+    result_2["Users"].should.have.length_of(max_results)
+    result_2.shouldnt.have.key("PaginationToken")
+
+
+@mock_cognitoidp
+def test_list_users_when_limit_more_than_total_items():
+    conn = boto3.client("cognito-idp", "us-west-2")
+    user_pool_id = conn.create_user_pool(PoolName=str(uuid.uuid4()))["UserPool"]["Id"]
+
+    # Given 10 users
+    user_count = 10
+    for i in range(user_count):
+        conn.admin_create_user(UserPoolId=user_pool_id,
+                               Username=str(uuid.uuid4()))
+
+    max_results = user_count + 5
+    result = conn.list_users(UserPoolId=user_pool_id, Limit=max_results)
+    result["Users"].should.have.length_of(user_count)
+    result.shouldnt.have.key("PaginationToken")
 
 
 @mock_cognitoidp
@@ -599,1170 +1161,4 @@
         Username=username,
         ConfirmationCode=str(uuid.uuid4()),
         Password=str(uuid.uuid4()),
-    )
-=======
-from __future__ import unicode_literals
-
-import json
-import os
-import random
-import uuid
-
-import boto3
-# noinspection PyUnresolvedReferences
-import sure  # noqa
-from botocore.exceptions import ClientError
-from jose import jws
-from nose.tools import assert_raises
-
-from moto import mock_cognitoidp
-
-
-@mock_cognitoidp
-def test_create_user_pool():
-    conn = boto3.client("cognito-idp", "us-west-2")
-
-    name = str(uuid.uuid4())
-    value = str(uuid.uuid4())
-    result = conn.create_user_pool(
-        PoolName=name,
-        LambdaConfig={
-            "PreSignUp": value
-        }
-    )
-
-    result["UserPool"]["Id"].should_not.be.none
-    result["UserPool"]["Id"].should.match(r'[\w-]+_[0-9a-zA-Z]+')
-    result["UserPool"]["Name"].should.equal(name)
-    result["UserPool"]["LambdaConfig"]["PreSignUp"].should.equal(value)
-
-
-@mock_cognitoidp
-def test_list_user_pools():
-    conn = boto3.client("cognito-idp", "us-west-2")
-
-    name = str(uuid.uuid4())
-    conn.create_user_pool(PoolName=name)
-    result = conn.list_user_pools(MaxResults=10)
-    result["UserPools"].should.have.length_of(1)
-    result["UserPools"][0]["Name"].should.equal(name)
-
-
-@mock_cognitoidp
-def test_list_user_pools_returns_max_items():
-    conn = boto3.client("cognito-idp", "us-west-2")
-
-    # Given 10 user pools
-    pool_count = 10
-    for i in range(pool_count):
-        conn.create_user_pool(PoolName=str(uuid.uuid4()))
-
-    max_results = 5
-    result = conn.list_user_pools(MaxResults=max_results)
-    result["UserPools"].should.have.length_of(max_results)
-    result.should.have.key("NextToken")
-
-
-@mock_cognitoidp
-def test_list_user_pools_returns_next_tokens():
-    conn = boto3.client("cognito-idp", "us-west-2")
-
-    # Given 10 user pool clients
-    pool_count = 10
-    for i in range(pool_count):
-        conn.create_user_pool(PoolName=str(uuid.uuid4()))
-
-    max_results = 5
-    result = conn.list_user_pools(MaxResults=max_results)
-    result["UserPools"].should.have.length_of(max_results)
-    result.should.have.key("NextToken")
-
-    next_token = result["NextToken"]
-    result_2 = conn.list_user_pools(MaxResults=max_results, NextToken=next_token)
-    result_2["UserPools"].should.have.length_of(max_results)
-    result_2.shouldnt.have.key("NextToken")
-
-
-@mock_cognitoidp
-def test_list_user_pools_when_max_items_more_than_total_items():
-    conn = boto3.client("cognito-idp", "us-west-2")
-
-    # Given 10 user pool clients
-    pool_count = 10
-    for i in range(pool_count):
-        conn.create_user_pool(PoolName=str(uuid.uuid4()))
-
-    max_results = pool_count + 5
-    result = conn.list_user_pools(MaxResults=max_results)
-    result["UserPools"].should.have.length_of(pool_count)
-    result.shouldnt.have.key("NextToken")
-
-
-@mock_cognitoidp
-def test_describe_user_pool():
-    conn = boto3.client("cognito-idp", "us-west-2")
-
-    name = str(uuid.uuid4())
-    value = str(uuid.uuid4())
-    user_pool_details = conn.create_user_pool(
-        PoolName=name,
-        LambdaConfig={
-            "PreSignUp": value
-        }
-    )
-
-    result = conn.describe_user_pool(UserPoolId=user_pool_details["UserPool"]["Id"])
-    result["UserPool"]["Name"].should.equal(name)
-    result["UserPool"]["LambdaConfig"]["PreSignUp"].should.equal(value)
-
-
-@mock_cognitoidp
-def test_delete_user_pool():
-    conn = boto3.client("cognito-idp", "us-west-2")
-
-    user_pool_id = conn.create_user_pool(PoolName=str(uuid.uuid4()))["UserPool"]["Id"]
-    conn.list_user_pools(MaxResults=10)["UserPools"].should.have.length_of(1)
-    conn.delete_user_pool(UserPoolId=user_pool_id)
-    conn.list_user_pools(MaxResults=10)["UserPools"].should.have.length_of(0)
-
-
-@mock_cognitoidp
-def test_create_user_pool_domain():
-    conn = boto3.client("cognito-idp", "us-west-2")
-
-    domain = str(uuid.uuid4())
-    user_pool_id = conn.create_user_pool(PoolName=str(uuid.uuid4()))["UserPool"]["Id"]
-    result = conn.create_user_pool_domain(UserPoolId=user_pool_id, Domain=domain)
-    result["ResponseMetadata"]["HTTPStatusCode"].should.equal(200)
-
-
-@mock_cognitoidp
-def test_describe_user_pool_domain():
-    conn = boto3.client("cognito-idp", "us-west-2")
-
-    domain = str(uuid.uuid4())
-    user_pool_id = conn.create_user_pool(PoolName=str(uuid.uuid4()))["UserPool"]["Id"]
-    conn.create_user_pool_domain(UserPoolId=user_pool_id, Domain=domain)
-    result = conn.describe_user_pool_domain(Domain=domain)
-    result["DomainDescription"]["Domain"].should.equal(domain)
-    result["DomainDescription"]["UserPoolId"].should.equal(user_pool_id)
-    result["DomainDescription"]["AWSAccountId"].should_not.be.none
-
-
-@mock_cognitoidp
-def test_delete_user_pool_domain():
-    conn = boto3.client("cognito-idp", "us-west-2")
-
-    domain = str(uuid.uuid4())
-    user_pool_id = conn.create_user_pool(PoolName=str(uuid.uuid4()))["UserPool"]["Id"]
-    conn.create_user_pool_domain(UserPoolId=user_pool_id, Domain=domain)
-    result = conn.delete_user_pool_domain(UserPoolId=user_pool_id, Domain=domain)
-    result["ResponseMetadata"]["HTTPStatusCode"].should.equal(200)
-    result = conn.describe_user_pool_domain(Domain=domain)
-    # This is a surprising behavior of the real service: describing a missing domain comes
-    # back with status 200 and a DomainDescription of {}
-    result["ResponseMetadata"]["HTTPStatusCode"].should.equal(200)
-    result["DomainDescription"].keys().should.have.length_of(0)
-
-
-@mock_cognitoidp
-def test_create_user_pool_client():
-    conn = boto3.client("cognito-idp", "us-west-2")
-
-    client_name = str(uuid.uuid4())
-    value = str(uuid.uuid4())
-    user_pool_id = conn.create_user_pool(PoolName=str(uuid.uuid4()))["UserPool"]["Id"]
-    result = conn.create_user_pool_client(
-        UserPoolId=user_pool_id,
-        ClientName=client_name,
-        CallbackURLs=[value],
-    )
-
-    result["UserPoolClient"]["UserPoolId"].should.equal(user_pool_id)
-    result["UserPoolClient"]["ClientId"].should_not.be.none
-    result["UserPoolClient"]["ClientName"].should.equal(client_name)
-    result["UserPoolClient"]["CallbackURLs"].should.have.length_of(1)
-    result["UserPoolClient"]["CallbackURLs"][0].should.equal(value)
-
-
-@mock_cognitoidp
-def test_list_user_pool_clients():
-    conn = boto3.client("cognito-idp", "us-west-2")
-
-    client_name = str(uuid.uuid4())
-    user_pool_id = conn.create_user_pool(PoolName=str(uuid.uuid4()))["UserPool"]["Id"]
-    conn.create_user_pool_client(UserPoolId=user_pool_id, ClientName=client_name)
-    result = conn.list_user_pool_clients(UserPoolId=user_pool_id, MaxResults=10)
-    result["UserPoolClients"].should.have.length_of(1)
-    result["UserPoolClients"][0]["ClientName"].should.equal(client_name)
-
-
-@mock_cognitoidp
-def test_list_user_pool_clients_returns_max_items():
-    conn = boto3.client("cognito-idp", "us-west-2")
-    user_pool_id = conn.create_user_pool(PoolName=str(uuid.uuid4()))["UserPool"]["Id"]
-
-    # Given 10 user pool clients
-    client_count = 10
-    for i in range(client_count):
-        client_name = str(uuid.uuid4())
-        conn.create_user_pool_client(UserPoolId=user_pool_id,
-                                     ClientName=client_name)
-    max_results = 5
-    result = conn.list_user_pool_clients(UserPoolId=user_pool_id,
-                                         MaxResults=max_results)
-    result["UserPoolClients"].should.have.length_of(max_results)
-    result.should.have.key("NextToken")
-
-
-@mock_cognitoidp
-def test_list_user_pool_clients_returns_next_tokens():
-    conn = boto3.client("cognito-idp", "us-west-2")
-    user_pool_id = conn.create_user_pool(PoolName=str(uuid.uuid4()))["UserPool"]["Id"]
-
-    # Given 10 user pool clients
-    client_count = 10
-    for i in range(client_count):
-        client_name = str(uuid.uuid4())
-        conn.create_user_pool_client(UserPoolId=user_pool_id,
-                                     ClientName=client_name)
-    max_results = 5
-    result = conn.list_user_pool_clients(UserPoolId=user_pool_id,
-                                         MaxResults=max_results)
-    result["UserPoolClients"].should.have.length_of(max_results)
-    result.should.have.key("NextToken")
-
-    next_token = result["NextToken"]
-    result_2 = conn.list_user_pool_clients(UserPoolId=user_pool_id,
-                                           MaxResults=max_results,
-                                           NextToken=next_token)
-    result_2["UserPoolClients"].should.have.length_of(max_results)
-    result_2.shouldnt.have.key("NextToken")
-
-
-@mock_cognitoidp
-def test_list_user_pool_clients_when_max_items_more_than_total_items():
-    conn = boto3.client("cognito-idp", "us-west-2")
-    user_pool_id = conn.create_user_pool(PoolName=str(uuid.uuid4()))["UserPool"]["Id"]
-
-    # Given 10 user pool clients
-    client_count = 10
-    for i in range(client_count):
-        client_name = str(uuid.uuid4())
-        conn.create_user_pool_client(UserPoolId=user_pool_id,
-                                     ClientName=client_name)
-    max_results = client_count + 5
-    result = conn.list_user_pool_clients(UserPoolId=user_pool_id,
-                                         MaxResults=max_results)
-    result["UserPoolClients"].should.have.length_of(client_count)
-    result.shouldnt.have.key("NextToken")
-
-
-@mock_cognitoidp
-def test_describe_user_pool_client():
-    conn = boto3.client("cognito-idp", "us-west-2")
-
-    client_name = str(uuid.uuid4())
-    value = str(uuid.uuid4())
-    user_pool_id = conn.create_user_pool(PoolName=str(uuid.uuid4()))["UserPool"]["Id"]
-    client_details = conn.create_user_pool_client(
-        UserPoolId=user_pool_id,
-        ClientName=client_name,
-        CallbackURLs=[value],
-    )
-
-    result = conn.describe_user_pool_client(
-        UserPoolId=user_pool_id,
-        ClientId=client_details["UserPoolClient"]["ClientId"],
-    )
-
-    result["UserPoolClient"]["ClientName"].should.equal(client_name)
-    result["UserPoolClient"]["CallbackURLs"].should.have.length_of(1)
-    result["UserPoolClient"]["CallbackURLs"][0].should.equal(value)
-
-
-@mock_cognitoidp
-def test_update_user_pool_client():
-    conn = boto3.client("cognito-idp", "us-west-2")
-
-    old_client_name = str(uuid.uuid4())
-    new_client_name = str(uuid.uuid4())
-    old_value = str(uuid.uuid4())
-    new_value = str(uuid.uuid4())
-    user_pool_id = conn.create_user_pool(PoolName=str(uuid.uuid4()))["UserPool"]["Id"]
-    client_details = conn.create_user_pool_client(
-        UserPoolId=user_pool_id,
-        ClientName=old_client_name,
-        CallbackURLs=[old_value],
-    )
-
-    result = conn.update_user_pool_client(
-        UserPoolId=user_pool_id,
-        ClientId=client_details["UserPoolClient"]["ClientId"],
-        ClientName=new_client_name,
-        CallbackURLs=[new_value],
-    )
-
-    result["UserPoolClient"]["ClientName"].should.equal(new_client_name)
-    result["UserPoolClient"]["CallbackURLs"].should.have.length_of(1)
-    result["UserPoolClient"]["CallbackURLs"][0].should.equal(new_value)
-
-
-@mock_cognitoidp
-def test_delete_user_pool_client():
-    conn = boto3.client("cognito-idp", "us-west-2")
-
-    user_pool_id = conn.create_user_pool(PoolName=str(uuid.uuid4()))["UserPool"]["Id"]
-    client_details = conn.create_user_pool_client(
-        UserPoolId=user_pool_id,
-        ClientName=str(uuid.uuid4()),
-    )
-
-    conn.delete_user_pool_client(
-        UserPoolId=user_pool_id,
-        ClientId=client_details["UserPoolClient"]["ClientId"],
-    )
-
-    caught = False
-    try:
-        conn.describe_user_pool_client(
-            UserPoolId=user_pool_id,
-            ClientId=client_details["UserPoolClient"]["ClientId"],
-        )
-    except conn.exceptions.ResourceNotFoundException:
-        caught = True
-
-    caught.should.be.true
-
-
-@mock_cognitoidp
-def test_create_identity_provider():
-    conn = boto3.client("cognito-idp", "us-west-2")
-
-    provider_name = str(uuid.uuid4())
-    provider_type = "Facebook"
-    value = str(uuid.uuid4())
-    user_pool_id = conn.create_user_pool(PoolName=str(uuid.uuid4()))["UserPool"]["Id"]
-    result = conn.create_identity_provider(
-        UserPoolId=user_pool_id,
-        ProviderName=provider_name,
-        ProviderType=provider_type,
-        ProviderDetails={
-            "thing": value
-        },
-    )
-
-    result["IdentityProvider"]["UserPoolId"].should.equal(user_pool_id)
-    result["IdentityProvider"]["ProviderName"].should.equal(provider_name)
-    result["IdentityProvider"]["ProviderType"].should.equal(provider_type)
-    result["IdentityProvider"]["ProviderDetails"]["thing"].should.equal(value)
-
-
-@mock_cognitoidp
-def test_list_identity_providers():
-    conn = boto3.client("cognito-idp", "us-west-2")
-
-    provider_name = str(uuid.uuid4())
-    provider_type = "Facebook"
-    user_pool_id = conn.create_user_pool(PoolName=str(uuid.uuid4()))["UserPool"]["Id"]
-    conn.create_identity_provider(
-        UserPoolId=user_pool_id,
-        ProviderName=provider_name,
-        ProviderType=provider_type,
-        ProviderDetails={},
-    )
-
-    result = conn.list_identity_providers(
-        UserPoolId=user_pool_id,
-        MaxResults=10,
-    )
-
-    result["Providers"].should.have.length_of(1)
-    result["Providers"][0]["ProviderName"].should.equal(provider_name)
-    result["Providers"][0]["ProviderType"].should.equal(provider_type)
-
-
-@mock_cognitoidp
-def test_list_identity_providers_returns_max_items():
-    conn = boto3.client("cognito-idp", "us-west-2")
-    user_pool_id = conn.create_user_pool(PoolName=str(uuid.uuid4()))["UserPool"]["Id"]
-
-    # Given 10 identity providers linked to a user pool
-    identity_provider_count = 10
-    for i in range(identity_provider_count):
-        provider_name = str(uuid.uuid4())
-        provider_type = "Facebook"
-        conn.create_identity_provider(
-            UserPoolId=user_pool_id,
-            ProviderName=provider_name,
-            ProviderType=provider_type,
-            ProviderDetails={},
-        )
-
-    max_results = 5
-    result = conn.list_identity_providers(UserPoolId=user_pool_id,
-                                          MaxResults=max_results)
-    result["Providers"].should.have.length_of(max_results)
-    result.should.have.key("NextToken")
-
-
-@mock_cognitoidp
-def test_list_identity_providers_returns_next_tokens():
-    conn = boto3.client("cognito-idp", "us-west-2")
-    user_pool_id = conn.create_user_pool(PoolName=str(uuid.uuid4()))["UserPool"]["Id"]
-
-    # Given 10 identity providers linked to a user pool
-    identity_provider_count = 10
-    for i in range(identity_provider_count):
-        provider_name = str(uuid.uuid4())
-        provider_type = "Facebook"
-        conn.create_identity_provider(
-            UserPoolId=user_pool_id,
-            ProviderName=provider_name,
-            ProviderType=provider_type,
-            ProviderDetails={},
-        )
-
-    max_results = 5
-    result = conn.list_identity_providers(UserPoolId=user_pool_id, MaxResults=max_results)
-    result["Providers"].should.have.length_of(max_results)
-    result.should.have.key("NextToken")
-
-    next_token = result["NextToken"]
-    result_2 = conn.list_identity_providers(UserPoolId=user_pool_id,
-                                           MaxResults=max_results,
-                                           NextToken=next_token)
-    result_2["Providers"].should.have.length_of(max_results)
-    result_2.shouldnt.have.key("NextToken")
-
-
-@mock_cognitoidp
-def test_list_identity_providers_when_max_items_more_than_total_items():
-    conn = boto3.client("cognito-idp", "us-west-2")
-    user_pool_id = conn.create_user_pool(PoolName=str(uuid.uuid4()))["UserPool"]["Id"]
-
-    # Given 10 identity providers linked to a user pool
-    identity_provider_count = 10
-    for i in range(identity_provider_count):
-        provider_name = str(uuid.uuid4())
-        provider_type = "Facebook"
-        conn.create_identity_provider(
-            UserPoolId=user_pool_id,
-            ProviderName=provider_name,
-            ProviderType=provider_type,
-            ProviderDetails={},
-        )
-
-    max_results = identity_provider_count + 5
-    result = conn.list_identity_providers(UserPoolId=user_pool_id, MaxResults=max_results)
-    result["Providers"].should.have.length_of(identity_provider_count)
-    result.shouldnt.have.key("NextToken")
-
-
-@mock_cognitoidp
-def test_describe_identity_providers():
-    conn = boto3.client("cognito-idp", "us-west-2")
-
-    provider_name = str(uuid.uuid4())
-    provider_type = "Facebook"
-    value = str(uuid.uuid4())
-    user_pool_id = conn.create_user_pool(PoolName=str(uuid.uuid4()))["UserPool"]["Id"]
-    conn.create_identity_provider(
-        UserPoolId=user_pool_id,
-        ProviderName=provider_name,
-        ProviderType=provider_type,
-        ProviderDetails={
-            "thing": value
-        },
-    )
-
-    result = conn.describe_identity_provider(
-        UserPoolId=user_pool_id,
-        ProviderName=provider_name,
-    )
-
-    result["IdentityProvider"]["UserPoolId"].should.equal(user_pool_id)
-    result["IdentityProvider"]["ProviderName"].should.equal(provider_name)
-    result["IdentityProvider"]["ProviderType"].should.equal(provider_type)
-    result["IdentityProvider"]["ProviderDetails"]["thing"].should.equal(value)
-
-
-@mock_cognitoidp
-def test_update_identity_provider():
-    conn = boto3.client("cognito-idp", "us-west-2")
-
-    provider_name = str(uuid.uuid4())
-    provider_type = "Facebook"
-    value = str(uuid.uuid4())
-    new_value = str(uuid.uuid4())
-    user_pool_id = conn.create_user_pool(PoolName=str(uuid.uuid4()))["UserPool"]["Id"]
-    conn.create_identity_provider(
-        UserPoolId=user_pool_id,
-        ProviderName=provider_name,
-        ProviderType=provider_type,
-        ProviderDetails={
-            "thing": value
-        },
-    )
-
-    result = conn.update_identity_provider(
-        UserPoolId=user_pool_id,
-        ProviderName=provider_name,
-        ProviderDetails={
-            "thing": new_value
-        },
-    )
-
-    result["IdentityProvider"]["UserPoolId"].should.equal(user_pool_id)
-    result["IdentityProvider"]["ProviderName"].should.equal(provider_name)
-    result["IdentityProvider"]["ProviderType"].should.equal(provider_type)
-    result["IdentityProvider"]["ProviderDetails"]["thing"].should.equal(new_value)
-
-
-@mock_cognitoidp
-def test_update_identity_provider_no_user_pool():
-    conn = boto3.client("cognito-idp", "us-west-2")
-
-    new_value = str(uuid.uuid4())
-
-    with assert_raises(conn.exceptions.ResourceNotFoundException) as cm:
-        conn.update_identity_provider(
-            UserPoolId="foo",
-            ProviderName="bar",
-            ProviderDetails={
-                "thing": new_value
-            },
-        )
-
-    cm.exception.operation_name.should.equal('UpdateIdentityProvider')
-    cm.exception.response['Error']['Code'].should.equal('ResourceNotFoundException')
-    cm.exception.response['ResponseMetadata']['HTTPStatusCode'].should.equal(400)
-
-
-@mock_cognitoidp
-def test_update_identity_provider_no_identity_provider():
-    conn = boto3.client("cognito-idp", "us-west-2")
-
-    provider_name = str(uuid.uuid4())
-    provider_type = "Facebook"
-    value = str(uuid.uuid4())
-    new_value = str(uuid.uuid4())
-    user_pool_id = conn.create_user_pool(PoolName=str(uuid.uuid4()))["UserPool"]["Id"]
-
-    with assert_raises(conn.exceptions.ResourceNotFoundException) as cm:
-        conn.update_identity_provider(
-            UserPoolId=user_pool_id,
-            ProviderName="foo",
-            ProviderDetails={
-                "thing": new_value
-            },
-        )
-
-    cm.exception.operation_name.should.equal('UpdateIdentityProvider')
-    cm.exception.response['Error']['Code'].should.equal('ResourceNotFoundException')
-    cm.exception.response['ResponseMetadata']['HTTPStatusCode'].should.equal(400)
-
-
-@mock_cognitoidp
-def test_delete_identity_providers():
-    conn = boto3.client("cognito-idp", "us-west-2")
-
-    provider_name = str(uuid.uuid4())
-    provider_type = "Facebook"
-    value = str(uuid.uuid4())
-    user_pool_id = conn.create_user_pool(PoolName=str(uuid.uuid4()))["UserPool"]["Id"]
-    conn.create_identity_provider(
-        UserPoolId=user_pool_id,
-        ProviderName=provider_name,
-        ProviderType=provider_type,
-        ProviderDetails={
-            "thing": value
-        },
-    )
-
-    conn.delete_identity_provider(UserPoolId=user_pool_id, ProviderName=provider_name)
-
-    caught = False
-    try:
-        conn.describe_identity_provider(
-            UserPoolId=user_pool_id,
-            ProviderName=provider_name,
-        )
-    except conn.exceptions.ResourceNotFoundException:
-        caught = True
-
-    caught.should.be.true
-
-
-@mock_cognitoidp
-def test_create_group():
-    conn = boto3.client("cognito-idp", "us-west-2")
-
-    user_pool_id = conn.create_user_pool(PoolName=str(uuid.uuid4()))["UserPool"]["Id"]
-    group_name = str(uuid.uuid4())
-    description = str(uuid.uuid4())
-    role_arn = "arn:aws:iam:::role/my-iam-role"
-    precedence = random.randint(0, 100000)
-
-    result = conn.create_group(
-        GroupName=group_name,
-        UserPoolId=user_pool_id,
-        Description=description,
-        RoleArn=role_arn,
-        Precedence=precedence,
-    )
-
-    result["Group"]["GroupName"].should.equal(group_name)
-    result["Group"]["UserPoolId"].should.equal(user_pool_id)
-    result["Group"]["Description"].should.equal(description)
-    result["Group"]["RoleArn"].should.equal(role_arn)
-    result["Group"]["Precedence"].should.equal(precedence)
-    result["Group"]["LastModifiedDate"].should.be.a("datetime.datetime")
-    result["Group"]["CreationDate"].should.be.a("datetime.datetime")
-
-
-@mock_cognitoidp
-def test_create_group_with_duplicate_name_raises_error():
-    conn = boto3.client("cognito-idp", "us-west-2")
-
-    user_pool_id = conn.create_user_pool(PoolName=str(uuid.uuid4()))["UserPool"]["Id"]
-    group_name = str(uuid.uuid4())
-
-    conn.create_group(GroupName=group_name, UserPoolId=user_pool_id)
-
-    with assert_raises(ClientError) as cm:
-        conn.create_group(GroupName=group_name, UserPoolId=user_pool_id)
-    cm.exception.operation_name.should.equal('CreateGroup')
-    cm.exception.response['Error']['Code'].should.equal('GroupExistsException')
-    cm.exception.response['ResponseMetadata']['HTTPStatusCode'].should.equal(400)
-
-
-@mock_cognitoidp
-def test_get_group():
-    conn = boto3.client("cognito-idp", "us-west-2")
-
-    user_pool_id = conn.create_user_pool(PoolName=str(uuid.uuid4()))["UserPool"]["Id"]
-    group_name = str(uuid.uuid4())
-    conn.create_group(GroupName=group_name, UserPoolId=user_pool_id)
-
-    result = conn.get_group(GroupName=group_name, UserPoolId=user_pool_id)
-
-    result["Group"]["GroupName"].should.equal(group_name)
-    result["Group"]["UserPoolId"].should.equal(user_pool_id)
-    result["Group"]["LastModifiedDate"].should.be.a("datetime.datetime")
-    result["Group"]["CreationDate"].should.be.a("datetime.datetime")
-
-
-@mock_cognitoidp
-def test_list_groups():
-    conn = boto3.client("cognito-idp", "us-west-2")
-
-    user_pool_id = conn.create_user_pool(PoolName=str(uuid.uuid4()))["UserPool"]["Id"]
-    group_name = str(uuid.uuid4())
-    conn.create_group(GroupName=group_name, UserPoolId=user_pool_id)
-
-    result = conn.list_groups(UserPoolId=user_pool_id)
-
-    result["Groups"].should.have.length_of(1)
-    result["Groups"][0]["GroupName"].should.equal(group_name)
-
-
-@mock_cognitoidp
-def test_delete_group():
-    conn = boto3.client("cognito-idp", "us-west-2")
-
-    user_pool_id = conn.create_user_pool(PoolName=str(uuid.uuid4()))["UserPool"]["Id"]
-    group_name = str(uuid.uuid4())
-    conn.create_group(GroupName=group_name, UserPoolId=user_pool_id)
-
-    result = conn.delete_group(GroupName=group_name, UserPoolId=user_pool_id)
-    list(result.keys()).should.equal(["ResponseMetadata"])  # No response expected
-
-    with assert_raises(ClientError) as cm:
-        conn.get_group(GroupName=group_name, UserPoolId=user_pool_id)
-    cm.exception.response['Error']['Code'].should.equal('ResourceNotFoundException')
-
-
-@mock_cognitoidp
-def test_admin_add_user_to_group():
-    conn = boto3.client("cognito-idp", "us-west-2")
-
-    user_pool_id = conn.create_user_pool(PoolName=str(uuid.uuid4()))["UserPool"]["Id"]
-    group_name = str(uuid.uuid4())
-    conn.create_group(GroupName=group_name, UserPoolId=user_pool_id)
-
-    username = str(uuid.uuid4())
-    conn.admin_create_user(UserPoolId=user_pool_id, Username=username)
-
-    result = conn.admin_add_user_to_group(UserPoolId=user_pool_id, Username=username, GroupName=group_name)
-    list(result.keys()).should.equal(["ResponseMetadata"])  # No response expected
-
-
-@mock_cognitoidp
-def test_admin_add_user_to_group_again_is_noop():
-    conn = boto3.client("cognito-idp", "us-west-2")
-
-    user_pool_id = conn.create_user_pool(PoolName=str(uuid.uuid4()))["UserPool"]["Id"]
-    group_name = str(uuid.uuid4())
-    conn.create_group(GroupName=group_name, UserPoolId=user_pool_id)
-
-    username = str(uuid.uuid4())
-    conn.admin_create_user(UserPoolId=user_pool_id, Username=username)
-
-    conn.admin_add_user_to_group(UserPoolId=user_pool_id, Username=username, GroupName=group_name)
-    conn.admin_add_user_to_group(UserPoolId=user_pool_id, Username=username, GroupName=group_name)
-
-
-@mock_cognitoidp
-def test_list_users_in_group():
-    conn = boto3.client("cognito-idp", "us-west-2")
-
-    user_pool_id = conn.create_user_pool(PoolName=str(uuid.uuid4()))["UserPool"]["Id"]
-    group_name = str(uuid.uuid4())
-    conn.create_group(GroupName=group_name, UserPoolId=user_pool_id)
-
-    username = str(uuid.uuid4())
-    conn.admin_create_user(UserPoolId=user_pool_id, Username=username)
-
-    conn.admin_add_user_to_group(UserPoolId=user_pool_id, Username=username, GroupName=group_name)
-
-    result = conn.list_users_in_group(UserPoolId=user_pool_id, GroupName=group_name)
-
-    result["Users"].should.have.length_of(1)
-    result["Users"][0]["Username"].should.equal(username)
-
-
-@mock_cognitoidp
-def test_list_users_in_group_ignores_deleted_user():
-    conn = boto3.client("cognito-idp", "us-west-2")
-
-    user_pool_id = conn.create_user_pool(PoolName=str(uuid.uuid4()))["UserPool"]["Id"]
-    group_name = str(uuid.uuid4())
-    conn.create_group(GroupName=group_name, UserPoolId=user_pool_id)
-
-    username = str(uuid.uuid4())
-    conn.admin_create_user(UserPoolId=user_pool_id, Username=username)
-    username2 = str(uuid.uuid4())
-    conn.admin_create_user(UserPoolId=user_pool_id, Username=username2)
-
-    conn.admin_add_user_to_group(UserPoolId=user_pool_id, Username=username, GroupName=group_name)
-    conn.admin_add_user_to_group(UserPoolId=user_pool_id, Username=username2, GroupName=group_name)
-    conn.admin_delete_user(UserPoolId=user_pool_id, Username=username)
-
-    result = conn.list_users_in_group(UserPoolId=user_pool_id, GroupName=group_name)
-
-    result["Users"].should.have.length_of(1)
-    result["Users"][0]["Username"].should.equal(username2)
-
-
-@mock_cognitoidp
-def test_admin_list_groups_for_user():
-    conn = boto3.client("cognito-idp", "us-west-2")
-
-    user_pool_id = conn.create_user_pool(PoolName=str(uuid.uuid4()))["UserPool"]["Id"]
-    group_name = str(uuid.uuid4())
-    conn.create_group(GroupName=group_name, UserPoolId=user_pool_id)
-
-    username = str(uuid.uuid4())
-    conn.admin_create_user(UserPoolId=user_pool_id, Username=username)
-
-    conn.admin_add_user_to_group(UserPoolId=user_pool_id, Username=username, GroupName=group_name)
-
-    result = conn.admin_list_groups_for_user(Username=username, UserPoolId=user_pool_id)
-
-    result["Groups"].should.have.length_of(1)
-    result["Groups"][0]["GroupName"].should.equal(group_name)
-
-
-@mock_cognitoidp
-def test_admin_list_groups_for_user_ignores_deleted_group():
-    conn = boto3.client("cognito-idp", "us-west-2")
-
-    user_pool_id = conn.create_user_pool(PoolName=str(uuid.uuid4()))["UserPool"]["Id"]
-    group_name = str(uuid.uuid4())
-    conn.create_group(GroupName=group_name, UserPoolId=user_pool_id)
-    group_name2 = str(uuid.uuid4())
-    conn.create_group(GroupName=group_name2, UserPoolId=user_pool_id)
-
-    username = str(uuid.uuid4())
-    conn.admin_create_user(UserPoolId=user_pool_id, Username=username)
-
-    conn.admin_add_user_to_group(UserPoolId=user_pool_id, Username=username, GroupName=group_name)
-    conn.admin_add_user_to_group(UserPoolId=user_pool_id, Username=username, GroupName=group_name2)
-    conn.delete_group(GroupName=group_name, UserPoolId=user_pool_id)
-
-    result = conn.admin_list_groups_for_user(Username=username, UserPoolId=user_pool_id)
-
-    result["Groups"].should.have.length_of(1)
-    result["Groups"][0]["GroupName"].should.equal(group_name2)
-
-
-@mock_cognitoidp
-def test_admin_remove_user_from_group():
-    conn = boto3.client("cognito-idp", "us-west-2")
-
-    user_pool_id = conn.create_user_pool(PoolName=str(uuid.uuid4()))["UserPool"]["Id"]
-    group_name = str(uuid.uuid4())
-    conn.create_group(GroupName=group_name, UserPoolId=user_pool_id)
-
-    username = str(uuid.uuid4())
-    conn.admin_create_user(UserPoolId=user_pool_id, Username=username)
-
-    conn.admin_add_user_to_group(UserPoolId=user_pool_id, Username=username, GroupName=group_name)
-
-    result = conn.admin_remove_user_from_group(UserPoolId=user_pool_id, Username=username, GroupName=group_name)
-    list(result.keys()).should.equal(["ResponseMetadata"])  # No response expected
-    conn.list_users_in_group(UserPoolId=user_pool_id, GroupName=group_name) \
-        ["Users"].should.have.length_of(0)
-    conn.admin_list_groups_for_user(Username=username, UserPoolId=user_pool_id) \
-        ["Groups"].should.have.length_of(0)
-
-
-@mock_cognitoidp
-def test_admin_remove_user_from_group_again_is_noop():
-    conn = boto3.client("cognito-idp", "us-west-2")
-
-    user_pool_id = conn.create_user_pool(PoolName=str(uuid.uuid4()))["UserPool"]["Id"]
-    group_name = str(uuid.uuid4())
-    conn.create_group(GroupName=group_name, UserPoolId=user_pool_id)
-
-    username = str(uuid.uuid4())
-    conn.admin_create_user(UserPoolId=user_pool_id, Username=username)
-
-    conn.admin_add_user_to_group(UserPoolId=user_pool_id, Username=username, GroupName=group_name)
-    conn.admin_add_user_to_group(UserPoolId=user_pool_id, Username=username, GroupName=group_name)
-
-
-@mock_cognitoidp
-def test_admin_create_user():
-    conn = boto3.client("cognito-idp", "us-west-2")
-
-    username = str(uuid.uuid4())
-    value = str(uuid.uuid4())
-    user_pool_id = conn.create_user_pool(PoolName=str(uuid.uuid4()))["UserPool"]["Id"]
-    result = conn.admin_create_user(
-        UserPoolId=user_pool_id,
-        Username=username,
-        UserAttributes=[
-            {"Name": "thing", "Value": value}
-        ],
-    )
-
-    result["User"]["Username"].should.equal(username)
-    result["User"]["UserStatus"].should.equal("FORCE_CHANGE_PASSWORD")
-    result["User"]["Attributes"].should.have.length_of(1)
-    result["User"]["Attributes"][0]["Name"].should.equal("thing")
-    result["User"]["Attributes"][0]["Value"].should.equal(value)
-    result["User"]["Enabled"].should.equal(True)
-
-
-@mock_cognitoidp
-def test_admin_get_user():
-    conn = boto3.client("cognito-idp", "us-west-2")
-
-    username = str(uuid.uuid4())
-    value = str(uuid.uuid4())
-    user_pool_id = conn.create_user_pool(PoolName=str(uuid.uuid4()))["UserPool"]["Id"]
-    conn.admin_create_user(
-        UserPoolId=user_pool_id,
-        Username=username,
-        UserAttributes=[
-            {"Name": "thing", "Value": value}
-        ],
-    )
-
-    result = conn.admin_get_user(UserPoolId=user_pool_id, Username=username)
-    result["Username"].should.equal(username)
-    result["UserAttributes"].should.have.length_of(1)
-    result["UserAttributes"][0]["Name"].should.equal("thing")
-    result["UserAttributes"][0]["Value"].should.equal(value)
-
-
-@mock_cognitoidp
-def test_admin_get_missing_user():
-    conn = boto3.client("cognito-idp", "us-west-2")
-
-    username = str(uuid.uuid4())
-    user_pool_id = conn.create_user_pool(PoolName=str(uuid.uuid4()))["UserPool"]["Id"]
-
-    caught = False
-    try:
-        conn.admin_get_user(UserPoolId=user_pool_id, Username=username)
-    except conn.exceptions.UserNotFoundException:
-        caught = True
-
-    caught.should.be.true
-
-
-@mock_cognitoidp
-def test_list_users():
-    conn = boto3.client("cognito-idp", "us-west-2")
-
-    username = str(uuid.uuid4())
-    user_pool_id = conn.create_user_pool(PoolName=str(uuid.uuid4()))["UserPool"]["Id"]
-    conn.admin_create_user(UserPoolId=user_pool_id, Username=username)
-    result = conn.list_users(UserPoolId=user_pool_id)
-    result["Users"].should.have.length_of(1)
-    result["Users"][0]["Username"].should.equal(username)
-
-
-@mock_cognitoidp
-def test_list_users_returns_limit_items():
-    conn = boto3.client("cognito-idp", "us-west-2")
-    user_pool_id = conn.create_user_pool(PoolName=str(uuid.uuid4()))["UserPool"]["Id"]
-
-    # Given 10 users
-    user_count = 10
-    for i in range(user_count):
-        conn.admin_create_user(UserPoolId=user_pool_id,
-                               Username=str(uuid.uuid4()))
-    max_results = 5
-    result = conn.list_users(UserPoolId=user_pool_id, Limit=max_results)
-    result["Users"].should.have.length_of(max_results)
-    result.should.have.key("PaginationToken")
-
-
-@mock_cognitoidp
-def test_list_users_returns_pagination_tokens():
-    conn = boto3.client("cognito-idp", "us-west-2")
-    user_pool_id = conn.create_user_pool(PoolName=str(uuid.uuid4()))["UserPool"]["Id"]
-
-    # Given 10 users
-    user_count = 10
-    for i in range(user_count):
-        conn.admin_create_user(UserPoolId=user_pool_id,
-                               Username=str(uuid.uuid4()))
-
-    max_results = 5
-    result = conn.list_users(UserPoolId=user_pool_id, Limit=max_results)
-    result["Users"].should.have.length_of(max_results)
-    result.should.have.key("PaginationToken")
-
-    next_token = result["PaginationToken"]
-    result_2 = conn.list_users(UserPoolId=user_pool_id,
-                               Limit=max_results, PaginationToken=next_token)
-    result_2["Users"].should.have.length_of(max_results)
-    result_2.shouldnt.have.key("PaginationToken")
-
-
-@mock_cognitoidp
-def test_list_users_when_limit_more_than_total_items():
-    conn = boto3.client("cognito-idp", "us-west-2")
-    user_pool_id = conn.create_user_pool(PoolName=str(uuid.uuid4()))["UserPool"]["Id"]
-
-    # Given 10 users
-    user_count = 10
-    for i in range(user_count):
-        conn.admin_create_user(UserPoolId=user_pool_id,
-                               Username=str(uuid.uuid4()))
-
-    max_results = user_count + 5
-    result = conn.list_users(UserPoolId=user_pool_id, Limit=max_results)
-    result["Users"].should.have.length_of(user_count)
-    result.shouldnt.have.key("PaginationToken")
-
-
-@mock_cognitoidp
-def test_admin_disable_user():
-    conn = boto3.client("cognito-idp", "us-west-2")
-
-    username = str(uuid.uuid4())
-    user_pool_id = conn.create_user_pool(PoolName=str(uuid.uuid4()))["UserPool"]["Id"]
-    conn.admin_create_user(UserPoolId=user_pool_id, Username=username)
-
-    result = conn.admin_disable_user(UserPoolId=user_pool_id, Username=username)
-    list(result.keys()).should.equal(["ResponseMetadata"])  # No response expected
-
-    conn.admin_get_user(UserPoolId=user_pool_id, Username=username) \
-        ["Enabled"].should.equal(False)
-
-
-@mock_cognitoidp
-def test_admin_enable_user():
-    conn = boto3.client("cognito-idp", "us-west-2")
-
-    username = str(uuid.uuid4())
-    user_pool_id = conn.create_user_pool(PoolName=str(uuid.uuid4()))["UserPool"]["Id"]
-    conn.admin_create_user(UserPoolId=user_pool_id, Username=username)
-    conn.admin_disable_user(UserPoolId=user_pool_id, Username=username)
-
-    result = conn.admin_enable_user(UserPoolId=user_pool_id, Username=username)
-    list(result.keys()).should.equal(["ResponseMetadata"])  # No response expected
-
-    conn.admin_get_user(UserPoolId=user_pool_id, Username=username) \
-        ["Enabled"].should.equal(True)
-
-
-@mock_cognitoidp
-def test_admin_delete_user():
-    conn = boto3.client("cognito-idp", "us-west-2")
-
-    username = str(uuid.uuid4())
-    user_pool_id = conn.create_user_pool(PoolName=str(uuid.uuid4()))["UserPool"]["Id"]
-    conn.admin_create_user(UserPoolId=user_pool_id, Username=username)
-    conn.admin_delete_user(UserPoolId=user_pool_id, Username=username)
-
-    caught = False
-    try:
-        conn.admin_get_user(UserPoolId=user_pool_id, Username=username)
-    except conn.exceptions.UserNotFoundException:
-        caught = True
-
-    caught.should.be.true
-
-
-def authentication_flow(conn):
-    username = str(uuid.uuid4())
-    temporary_password = str(uuid.uuid4())
-    user_pool_id = conn.create_user_pool(PoolName=str(uuid.uuid4()))["UserPool"]["Id"]
-    user_attribute_name = str(uuid.uuid4())
-    user_attribute_value = str(uuid.uuid4())
-    client_id = conn.create_user_pool_client(
-        UserPoolId=user_pool_id,
-        ClientName=str(uuid.uuid4()),
-        ReadAttributes=[user_attribute_name]
-    )["UserPoolClient"]["ClientId"]
-
-    conn.admin_create_user(
-        UserPoolId=user_pool_id,
-        Username=username,
-        TemporaryPassword=temporary_password,
-        UserAttributes=[{
-            'Name': user_attribute_name,
-            'Value': user_attribute_value
-        }]
-    )
-
-    result = conn.admin_initiate_auth(
-        UserPoolId=user_pool_id,
-        ClientId=client_id,
-        AuthFlow="ADMIN_NO_SRP_AUTH",
-        AuthParameters={
-            "USERNAME": username,
-            "PASSWORD": temporary_password
-        },
-    )
-
-    # A newly created user is forced to set a new password
-    result["ChallengeName"].should.equal("NEW_PASSWORD_REQUIRED")
-    result["Session"].should_not.be.none
-
-    # This sets a new password and logs the user in (creates tokens)
-    new_password = str(uuid.uuid4())
-    result = conn.respond_to_auth_challenge(
-        Session=result["Session"],
-        ClientId=client_id,
-        ChallengeName="NEW_PASSWORD_REQUIRED",
-        ChallengeResponses={
-            "USERNAME": username,
-            "NEW_PASSWORD": new_password
-        }
-    )
-
-    result["AuthenticationResult"]["IdToken"].should_not.be.none
-    result["AuthenticationResult"]["AccessToken"].should_not.be.none
-
-    return {
-        "user_pool_id": user_pool_id,
-        "client_id": client_id,
-        "id_token": result["AuthenticationResult"]["IdToken"],
-        "access_token": result["AuthenticationResult"]["AccessToken"],
-        "username": username,
-        "password": new_password,
-        "additional_fields": {
-            user_attribute_name: user_attribute_value
-        }
-    }
-
-
-@mock_cognitoidp
-def test_authentication_flow():
-    conn = boto3.client("cognito-idp", "us-west-2")
-
-    authentication_flow(conn)
-
-
-@mock_cognitoidp
-def test_token_legitimacy():
-    conn = boto3.client("cognito-idp", "us-west-2")
-
-    path = "../../moto/cognitoidp/resources/jwks-public.json"
-    with open(os.path.join(os.path.dirname(__file__), path)) as f:
-        json_web_key = json.loads(f.read())["keys"][0]
-
-    outputs = authentication_flow(conn)
-    id_token = outputs["id_token"]
-    access_token = outputs["access_token"]
-    client_id = outputs["client_id"]
-    issuer = "https://cognito-idp.us-west-2.amazonaws.com/{}".format(outputs["user_pool_id"])
-    id_claims = json.loads(jws.verify(id_token, json_web_key, "RS256"))
-    id_claims["iss"].should.equal(issuer)
-    id_claims["aud"].should.equal(client_id)
-    access_claims = json.loads(jws.verify(access_token, json_web_key, "RS256"))
-    access_claims["iss"].should.equal(issuer)
-    access_claims["aud"].should.equal(client_id)
-    for k, v in outputs["additional_fields"].items():
-        access_claims[k].should.equal(v)
-
-
-@mock_cognitoidp
-def test_change_password():
-    conn = boto3.client("cognito-idp", "us-west-2")
-
-    outputs = authentication_flow(conn)
-
-    # Take this opportunity to test change_password, which requires an access token.
-    newer_password = str(uuid.uuid4())
-    conn.change_password(
-        AccessToken=outputs["access_token"],
-        PreviousPassword=outputs["password"],
-        ProposedPassword=newer_password,
-    )
-
-    # Log in again, which should succeed without a challenge because the user is no
-    # longer in the force-new-password state.
-    result = conn.admin_initiate_auth(
-        UserPoolId=outputs["user_pool_id"],
-        ClientId=outputs["client_id"],
-        AuthFlow="ADMIN_NO_SRP_AUTH",
-        AuthParameters={
-            "USERNAME": outputs["username"],
-            "PASSWORD": newer_password,
-        },
-    )
-
-    result["AuthenticationResult"].should_not.be.none
-
-
-@mock_cognitoidp
-def test_forgot_password():
-    conn = boto3.client("cognito-idp", "us-west-2")
-
-    result = conn.forgot_password(ClientId=str(uuid.uuid4()), Username=str(uuid.uuid4()))
-    result["CodeDeliveryDetails"].should_not.be.none
-
-
-@mock_cognitoidp
-def test_confirm_forgot_password():
-    conn = boto3.client("cognito-idp", "us-west-2")
-
-    username = str(uuid.uuid4())
-    user_pool_id = conn.create_user_pool(PoolName=str(uuid.uuid4()))["UserPool"]["Id"]
-    client_id = conn.create_user_pool_client(
-        UserPoolId=user_pool_id,
-        ClientName=str(uuid.uuid4()),
-    )["UserPoolClient"]["ClientId"]
-
-    conn.admin_create_user(
-        UserPoolId=user_pool_id,
-        Username=username,
-        TemporaryPassword=str(uuid.uuid4()),
-    )
-
-    conn.confirm_forgot_password(
-        ClientId=client_id,
-        Username=username,
-        ConfirmationCode=str(uuid.uuid4()),
-        Password=str(uuid.uuid4()),
-    )
->>>>>>> 4a286c4b
+    )