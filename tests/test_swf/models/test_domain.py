--- conflicted
+++ resolved
@@ -1,229 +1,107 @@
-<<<<<<< HEAD
-from collections import namedtuple
-import sure  # noqa
-
-from moto.swf.exceptions import SWFUnknownResourceFault
-from moto.swf.models import Domain
-
-# Ensure 'assert_raises' context manager support for Python 2.6
-import tests.backport_assert_raises  # noqa
-
-# Fake WorkflowExecution for tests purposes
-WorkflowExecution = namedtuple(
-    "WorkflowExecution",
-    ["workflow_id", "run_id", "execution_status", "open"]
-)
-
-
-def test_domain_short_dict_representation():
-    domain = Domain("foo", "52")
-    domain.to_short_dict().should.equal(
-        {"name": "foo", "status": "REGISTERED"})
-
-    domain.description = "foo bar"
-    domain.to_short_dict()["description"].should.equal("foo bar")
-
-
-def test_domain_full_dict_representation():
-    domain = Domain("foo", "52")
-
-    domain.to_full_dict()["domainInfo"].should.equal(domain.to_short_dict())
-    _config = domain.to_full_dict()["configuration"]
-    _config["workflowExecutionRetentionPeriodInDays"].should.equal("52")
-
-
-def test_domain_string_representation():
-    domain = Domain("my-domain", "60")
-    str(domain).should.equal("Domain(name: my-domain, status: REGISTERED)")
-
-
-def test_domain_add_to_activity_task_list():
-    domain = Domain("my-domain", "60")
-    domain.add_to_activity_task_list("foo", "bar")
-    domain.activity_task_lists.should.equal({
-        "foo": ["bar"]
-    })
-
-
-def test_domain_activity_tasks():
-    domain = Domain("my-domain", "60")
-    domain.add_to_activity_task_list("foo", "bar")
-    domain.add_to_activity_task_list("other", "baz")
-    sorted(domain.activity_tasks).should.equal(["bar", "baz"])
-
-
-def test_domain_add_to_decision_task_list():
-    domain = Domain("my-domain", "60")
-    domain.add_to_decision_task_list("foo", "bar")
-    domain.decision_task_lists.should.equal({
-        "foo": ["bar"]
-    })
-
-
-def test_domain_decision_tasks():
-    domain = Domain("my-domain", "60")
-    domain.add_to_decision_task_list("foo", "bar")
-    domain.add_to_decision_task_list("other", "baz")
-    sorted(domain.decision_tasks).should.equal(["bar", "baz"])
-
-
-def test_domain_get_workflow_execution():
-    domain = Domain("my-domain", "60")
-
-    wfe1 = WorkflowExecution(
-        workflow_id="wf-id-1", run_id="run-id-1", execution_status="OPEN", open=True)
-    wfe2 = WorkflowExecution(
-        workflow_id="wf-id-1", run_id="run-id-2", execution_status="CLOSED", open=False)
-    wfe3 = WorkflowExecution(
-        workflow_id="wf-id-2", run_id="run-id-3", execution_status="OPEN", open=True)
-    wfe4 = WorkflowExecution(
-        workflow_id="wf-id-3", run_id="run-id-4", execution_status="CLOSED", open=False)
-    domain.workflow_executions = [wfe1, wfe2, wfe3, wfe4]
-
-    # get workflow execution through workflow_id and run_id
-    domain.get_workflow_execution(
-        "wf-id-1", run_id="run-id-1").should.equal(wfe1)
-    domain.get_workflow_execution(
-        "wf-id-1", run_id="run-id-2").should.equal(wfe2)
-    domain.get_workflow_execution(
-        "wf-id-3", run_id="run-id-4").should.equal(wfe4)
-
-    domain.get_workflow_execution.when.called_with(
-        "wf-id-1", run_id="non-existent"
-    ).should.throw(
-        SWFUnknownResourceFault,
-    )
-
-    # get OPEN workflow execution by default if no run_id
-    domain.get_workflow_execution("wf-id-1").should.equal(wfe1)
-    domain.get_workflow_execution.when.called_with(
-        "wf-id-3"
-    ).should.throw(
-        SWFUnknownResourceFault
-    )
-    domain.get_workflow_execution.when.called_with(
-        "wf-id-non-existent"
-    ).should.throw(
-        SWFUnknownResourceFault
-    )
-
-    # raise_if_closed attribute
-    domain.get_workflow_execution(
-        "wf-id-1", run_id="run-id-1", raise_if_closed=True).should.equal(wfe1)
-    domain.get_workflow_execution.when.called_with(
-        "wf-id-3", run_id="run-id-4", raise_if_closed=True
-    ).should.throw(
-        SWFUnknownResourceFault
-    )
-
-    # raise_if_none attribute
-    domain.get_workflow_execution("foo", raise_if_none=False).should.be.none
-=======
-from collections import namedtuple
-import sure  # noqa
-
-from moto.swf.exceptions import SWFUnknownResourceFault
-from moto.swf.models import Domain
-
-# Ensure 'assert_raises' context manager support for Python 2.6
-import tests.backport_assert_raises  # noqa
-
-# Fake WorkflowExecution for tests purposes
-WorkflowExecution = namedtuple(
-    "WorkflowExecution", ["workflow_id", "run_id", "execution_status", "open"]
-)
-
-
-def test_domain_short_dict_representation():
-    domain = Domain("foo", "52")
-    domain.to_short_dict().should.equal({"name": "foo", "status": "REGISTERED"})
-
-    domain.description = "foo bar"
-    domain.to_short_dict()["description"].should.equal("foo bar")
-
-
-def test_domain_full_dict_representation():
-    domain = Domain("foo", "52")
-
-    domain.to_full_dict()["domainInfo"].should.equal(domain.to_short_dict())
-    _config = domain.to_full_dict()["configuration"]
-    _config["workflowExecutionRetentionPeriodInDays"].should.equal("52")
-
-
-def test_domain_string_representation():
-    domain = Domain("my-domain", "60")
-    str(domain).should.equal("Domain(name: my-domain, status: REGISTERED)")
-
-
-def test_domain_add_to_activity_task_list():
-    domain = Domain("my-domain", "60")
-    domain.add_to_activity_task_list("foo", "bar")
-    domain.activity_task_lists.should.equal({"foo": ["bar"]})
-
-
-def test_domain_activity_tasks():
-    domain = Domain("my-domain", "60")
-    domain.add_to_activity_task_list("foo", "bar")
-    domain.add_to_activity_task_list("other", "baz")
-    sorted(domain.activity_tasks).should.equal(["bar", "baz"])
-
-
-def test_domain_add_to_decision_task_list():
-    domain = Domain("my-domain", "60")
-    domain.add_to_decision_task_list("foo", "bar")
-    domain.decision_task_lists.should.equal({"foo": ["bar"]})
-
-
-def test_domain_decision_tasks():
-    domain = Domain("my-domain", "60")
-    domain.add_to_decision_task_list("foo", "bar")
-    domain.add_to_decision_task_list("other", "baz")
-    sorted(domain.decision_tasks).should.equal(["bar", "baz"])
-
-
-def test_domain_get_workflow_execution():
-    domain = Domain("my-domain", "60")
-
-    wfe1 = WorkflowExecution(
-        workflow_id="wf-id-1", run_id="run-id-1", execution_status="OPEN", open=True
-    )
-    wfe2 = WorkflowExecution(
-        workflow_id="wf-id-1", run_id="run-id-2", execution_status="CLOSED", open=False
-    )
-    wfe3 = WorkflowExecution(
-        workflow_id="wf-id-2", run_id="run-id-3", execution_status="OPEN", open=True
-    )
-    wfe4 = WorkflowExecution(
-        workflow_id="wf-id-3", run_id="run-id-4", execution_status="CLOSED", open=False
-    )
-    domain.workflow_executions = [wfe1, wfe2, wfe3, wfe4]
-
-    # get workflow execution through workflow_id and run_id
-    domain.get_workflow_execution("wf-id-1", run_id="run-id-1").should.equal(wfe1)
-    domain.get_workflow_execution("wf-id-1", run_id="run-id-2").should.equal(wfe2)
-    domain.get_workflow_execution("wf-id-3", run_id="run-id-4").should.equal(wfe4)
-
-    domain.get_workflow_execution.when.called_with(
-        "wf-id-1", run_id="non-existent"
-    ).should.throw(SWFUnknownResourceFault)
-
-    # get OPEN workflow execution by default if no run_id
-    domain.get_workflow_execution("wf-id-1").should.equal(wfe1)
-    domain.get_workflow_execution.when.called_with("wf-id-3").should.throw(
-        SWFUnknownResourceFault
-    )
-    domain.get_workflow_execution.when.called_with("wf-id-non-existent").should.throw(
-        SWFUnknownResourceFault
-    )
-
-    # raise_if_closed attribute
-    domain.get_workflow_execution(
-        "wf-id-1", run_id="run-id-1", raise_if_closed=True
-    ).should.equal(wfe1)
-    domain.get_workflow_execution.when.called_with(
-        "wf-id-3", run_id="run-id-4", raise_if_closed=True
-    ).should.throw(SWFUnknownResourceFault)
-
-    # raise_if_none attribute
-    domain.get_workflow_execution("foo", raise_if_none=False).should.be.none
->>>>>>> b8a1f852
+from collections import namedtuple
+import sure  # noqa
+
+from moto.swf.exceptions import SWFUnknownResourceFault
+from moto.swf.models import Domain
+
+# Ensure 'assert_raises' context manager support for Python 2.6
+import tests.backport_assert_raises  # noqa
+
+# Fake WorkflowExecution for tests purposes
+WorkflowExecution = namedtuple(
+    "WorkflowExecution", ["workflow_id", "run_id", "execution_status", "open"]
+)
+
+
+def test_domain_short_dict_representation():
+    domain = Domain("foo", "52")
+    domain.to_short_dict().should.equal({"name": "foo", "status": "REGISTERED"})
+
+    domain.description = "foo bar"
+    domain.to_short_dict()["description"].should.equal("foo bar")
+
+
+def test_domain_full_dict_representation():
+    domain = Domain("foo", "52")
+
+    domain.to_full_dict()["domainInfo"].should.equal(domain.to_short_dict())
+    _config = domain.to_full_dict()["configuration"]
+    _config["workflowExecutionRetentionPeriodInDays"].should.equal("52")
+
+
+def test_domain_string_representation():
+    domain = Domain("my-domain", "60")
+    str(domain).should.equal("Domain(name: my-domain, status: REGISTERED)")
+
+
+def test_domain_add_to_activity_task_list():
+    domain = Domain("my-domain", "60")
+    domain.add_to_activity_task_list("foo", "bar")
+    domain.activity_task_lists.should.equal({"foo": ["bar"]})
+
+
+def test_domain_activity_tasks():
+    domain = Domain("my-domain", "60")
+    domain.add_to_activity_task_list("foo", "bar")
+    domain.add_to_activity_task_list("other", "baz")
+    sorted(domain.activity_tasks).should.equal(["bar", "baz"])
+
+
+def test_domain_add_to_decision_task_list():
+    domain = Domain("my-domain", "60")
+    domain.add_to_decision_task_list("foo", "bar")
+    domain.decision_task_lists.should.equal({"foo": ["bar"]})
+
+
+def test_domain_decision_tasks():
+    domain = Domain("my-domain", "60")
+    domain.add_to_decision_task_list("foo", "bar")
+    domain.add_to_decision_task_list("other", "baz")
+    sorted(domain.decision_tasks).should.equal(["bar", "baz"])
+
+
+def test_domain_get_workflow_execution():
+    domain = Domain("my-domain", "60")
+
+    wfe1 = WorkflowExecution(
+        workflow_id="wf-id-1", run_id="run-id-1", execution_status="OPEN", open=True
+    )
+    wfe2 = WorkflowExecution(
+        workflow_id="wf-id-1", run_id="run-id-2", execution_status="CLOSED", open=False
+    )
+    wfe3 = WorkflowExecution(
+        workflow_id="wf-id-2", run_id="run-id-3", execution_status="OPEN", open=True
+    )
+    wfe4 = WorkflowExecution(
+        workflow_id="wf-id-3", run_id="run-id-4", execution_status="CLOSED", open=False
+    )
+    domain.workflow_executions = [wfe1, wfe2, wfe3, wfe4]
+
+    # get workflow execution through workflow_id and run_id
+    domain.get_workflow_execution("wf-id-1", run_id="run-id-1").should.equal(wfe1)
+    domain.get_workflow_execution("wf-id-1", run_id="run-id-2").should.equal(wfe2)
+    domain.get_workflow_execution("wf-id-3", run_id="run-id-4").should.equal(wfe4)
+
+    domain.get_workflow_execution.when.called_with(
+        "wf-id-1", run_id="non-existent"
+    ).should.throw(SWFUnknownResourceFault)
+
+    # get OPEN workflow execution by default if no run_id
+    domain.get_workflow_execution("wf-id-1").should.equal(wfe1)
+    domain.get_workflow_execution.when.called_with("wf-id-3").should.throw(
+        SWFUnknownResourceFault
+    )
+    domain.get_workflow_execution.when.called_with("wf-id-non-existent").should.throw(
+        SWFUnknownResourceFault
+    )
+
+    # raise_if_closed attribute
+    domain.get_workflow_execution(
+        "wf-id-1", run_id="run-id-1", raise_if_closed=True
+    ).should.equal(wfe1)
+    domain.get_workflow_execution.when.called_with(
+        "wf-id-3", run_id="run-id-4", raise_if_closed=True
+    ).should.throw(SWFUnknownResourceFault)
+
+    # raise_if_none attribute
+    domain.get_workflow_execution("foo", raise_if_none=False).should.be.none