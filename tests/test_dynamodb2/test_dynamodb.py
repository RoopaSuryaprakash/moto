--- conflicted
+++ resolved
@@ -4219,7 +4219,6 @@
     )
 
 
-<<<<<<< HEAD
 @mock_dynamodb2
 def test_dynamodb_max_1mb_limit():
     ddb = boto3.resource("dynamodb", region_name="eu-west-1")
@@ -4256,7 +4255,8 @@
     # We shouldn't get everything back - the total result set is well over 1MB
     len(items).should.be.greater_than(response["Count"])
     response["LastEvaluatedKey"].shouldnt.be(None)
-=======
+
+
 def assert_raise_syntax_error(client_error, token, near):
     """
     Assert whether a client_error is as expected Syntax error. Syntax error looks like: `syntax_error_template`
@@ -4330,5 +4330,4 @@
 
     resp = client.list_tables(Limit=1, ExclusiveStartTableName="whatever")
 
-    len(resp["TableNames"]).should.equal(0)
->>>>>>> 9c3f6c75
+    len(resp["TableNames"]).should.equal(0)