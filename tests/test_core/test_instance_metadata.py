--- conflicted
+++ resolved
@@ -1,51 +1,3 @@
-<<<<<<< HEAD
-from __future__ import unicode_literals
-import sure  # noqa
-from nose.tools import assert_raises
-import requests
-
-from moto import mock_ec2, settings
-
-if settings.TEST_SERVER_MODE:
-    BASE_URL = 'http://localhost:5000'
-else:
-    BASE_URL = 'http://169.254.169.254'
-
-
-@mock_ec2
-def test_latest_meta_data():
-    res = requests.get("{0}/latest/meta-data/".format(BASE_URL))
-    res.content.should.equal(b"iam")
-
-
-@mock_ec2
-def test_meta_data_iam():
-    res = requests.get("{0}/latest/meta-data/iam".format(BASE_URL))
-    json_response = res.json()
-    default_role = json_response['security-credentials']['default-role']
-    default_role.should.contain('AccessKeyId')
-    default_role.should.contain('SecretAccessKey')
-    default_role.should.contain('Token')
-    default_role.should.contain('Expiration')
-
-
-@mock_ec2
-def test_meta_data_security_credentials():
-    res = requests.get(
-        "{0}/latest/meta-data/iam/security-credentials/".format(BASE_URL))
-    res.content.should.equal(b"default-role")
-
-
-@mock_ec2
-def test_meta_data_default_role():
-    res = requests.get(
-        "{0}/latest/meta-data/iam/security-credentials/default-role".format(BASE_URL))
-    json_response = res.json()
-    json_response.should.contain('AccessKeyId')
-    json_response.should.contain('SecretAccessKey')
-    json_response.should.contain('Token')
-    json_response.should.contain('Expiration')
-=======
 from __future__ import unicode_literals
 import sure  # noqa
 from nose.tools import assert_raises
@@ -93,5 +45,4 @@
     json_response.should.contain("AccessKeyId")
     json_response.should.contain("SecretAccessKey")
     json_response.should.contain("Token")
-    json_response.should.contain("Expiration")
->>>>>>> b8a1f852
+    json_response.should.contain("Expiration")