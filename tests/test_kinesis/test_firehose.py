<<<<<<< HEAD
from __future__ import unicode_literals

import datetime

from botocore.exceptions import ClientError
import boto3
import sure  # noqa

from moto import mock_kinesis


def create_stream(client, stream_name):
    return client.create_delivery_stream(
        DeliveryStreamName=stream_name,
        RedshiftDestinationConfiguration={
            'RoleARN': 'arn:aws:iam::123456789012:role/firehose_delivery_role',
            'ClusterJDBCURL': 'jdbc:redshift://host.amazonaws.com:5439/database',
            'CopyCommand': {
                'DataTableName': 'outputTable',
                'CopyOptions': "CSV DELIMITER ',' NULL '\\0'"
            },
            'Username': 'username',
            'Password': 'password',
            'S3Configuration': {
                'RoleARN': 'arn:aws:iam::123456789012:role/firehose_delivery_role',
                'BucketARN': 'arn:aws:s3:::kinesis-test',
                'Prefix': 'myFolder/',
                'BufferingHints': {
                    'SizeInMBs': 123,
                    'IntervalInSeconds': 124
                },
                'CompressionFormat': 'UNCOMPRESSED',
            }
        }
    )


@mock_kinesis
def test_create_stream():
    client = boto3.client('firehose', region_name='us-east-1')

    response = create_stream(client, 'stream1')
    stream_arn = response['DeliveryStreamARN']

    response = client.describe_delivery_stream(DeliveryStreamName='stream1')
    stream_description = response['DeliveryStreamDescription']

    # Sure and Freezegun don't play nicely together
    _ = stream_description.pop('CreateTimestamp')
    _ = stream_description.pop('LastUpdateTimestamp')

    stream_description.should.equal({
        'DeliveryStreamName': 'stream1',
        'DeliveryStreamARN': stream_arn,
        'DeliveryStreamStatus': 'ACTIVE',
        'VersionId': 'string',
        'Destinations': [
            {
                'DestinationId': 'string',
                'RedshiftDestinationDescription': {
                    'RoleARN': 'arn:aws:iam::123456789012:role/firehose_delivery_role',
                    'ClusterJDBCURL': 'jdbc:redshift://host.amazonaws.com:5439/database',
                    'CopyCommand': {
                        'DataTableName': 'outputTable',
                        'CopyOptions': "CSV DELIMITER ',' NULL '\\0'"
                    },
                    'Username': 'username',
                    'S3DestinationDescription': {
                        'RoleARN': 'arn:aws:iam::123456789012:role/firehose_delivery_role',
                        'BucketARN': 'arn:aws:s3:::kinesis-test',
                        'Prefix': 'myFolder/',
                        'BufferingHints': {
                            'SizeInMBs': 123,
                            'IntervalInSeconds': 124
                        },
                        'CompressionFormat': 'UNCOMPRESSED',
                    }
                }
            },
        ],
        "HasMoreDestinations": False,
    })


@mock_kinesis
def test_create_stream_without_redshift():
    client = boto3.client('firehose', region_name='us-east-1')

    response = client.create_delivery_stream(
        DeliveryStreamName="stream1",
        S3DestinationConfiguration={
            'RoleARN': 'arn:aws:iam::123456789012:role/firehose_delivery_role',
            'BucketARN': 'arn:aws:s3:::kinesis-test',
            'Prefix': 'myFolder/',
            'BufferingHints': {
                'SizeInMBs': 123,
                'IntervalInSeconds': 124
            },
            'CompressionFormat': 'UNCOMPRESSED',
        }
    )
    stream_arn = response['DeliveryStreamARN']

    response = client.describe_delivery_stream(DeliveryStreamName='stream1')
    stream_description = response['DeliveryStreamDescription']

    # Sure and Freezegun don't play nicely together
    _ = stream_description.pop('CreateTimestamp')
    _ = stream_description.pop('LastUpdateTimestamp')

    stream_description.should.equal({
        'DeliveryStreamName': 'stream1',
        'DeliveryStreamARN': stream_arn,
        'DeliveryStreamStatus': 'ACTIVE',
        'VersionId': 'string',
        'Destinations': [
            {
                'DestinationId': 'string',
                'S3DestinationDescription': {
                    'RoleARN': 'arn:aws:iam::123456789012:role/firehose_delivery_role',
                    'RoleARN': 'arn:aws:iam::123456789012:role/firehose_delivery_role',
                    'BucketARN': 'arn:aws:s3:::kinesis-test',
                    'Prefix': 'myFolder/',
                    'BufferingHints': {
                        'SizeInMBs': 123,
                        'IntervalInSeconds': 124
                    },
                    'CompressionFormat': 'UNCOMPRESSED',
                }
            },
        ],
        "HasMoreDestinations": False,
    })


@mock_kinesis
def test_deescribe_non_existant_stream():
    client = boto3.client('firehose', region_name='us-east-1')

    client.describe_delivery_stream.when.called_with(
        DeliveryStreamName='not-a-stream').should.throw(ClientError)


@mock_kinesis
def test_list_and_delete_stream():
    client = boto3.client('firehose', region_name='us-east-1')

    create_stream(client, 'stream1')
    create_stream(client, 'stream2')

    set(client.list_delivery_streams()['DeliveryStreamNames']).should.equal(
        set(['stream1', 'stream2']))

    client.delete_delivery_stream(DeliveryStreamName='stream1')

    set(client.list_delivery_streams()[
        'DeliveryStreamNames']).should.equal(set(['stream2']))


@mock_kinesis
def test_put_record():
    client = boto3.client('firehose', region_name='us-east-1')

    create_stream(client, 'stream1')
    client.put_record(
        DeliveryStreamName='stream1',
        Record={
            'Data': 'some data'
        }
    )


@mock_kinesis
def test_put_record_batch():
    client = boto3.client('firehose', region_name='us-east-1')

    create_stream(client, 'stream1')
    client.put_record_batch(
        DeliveryStreamName='stream1',
        Records=[
            {
                'Data': 'some data1'
            },
            {
                'Data': 'some data2'
            },
        ]
    )
=======
from __future__ import unicode_literals

import datetime

from botocore.exceptions import ClientError
import boto3
import sure  # noqa

from moto import mock_kinesis
from moto.core import ACCOUNT_ID


def create_s3_delivery_stream(client, stream_name):
    return client.create_delivery_stream(
        DeliveryStreamName=stream_name,
        DeliveryStreamType="DirectPut",
        ExtendedS3DestinationConfiguration={
            "RoleARN": "arn:aws:iam::{}:role/firehose_delivery_role".format(ACCOUNT_ID),
            "BucketARN": "arn:aws:s3:::kinesis-test",
            "Prefix": "myFolder/",
            "CompressionFormat": "UNCOMPRESSED",
            "DataFormatConversionConfiguration": {
                "Enabled": True,
                "InputFormatConfiguration": {"Deserializer": {"HiveJsonSerDe": {}}},
                "OutputFormatConfiguration": {
                    "Serializer": {"ParquetSerDe": {"Compression": "SNAPPY"}}
                },
                "SchemaConfiguration": {
                    "DatabaseName": stream_name,
                    "RoleARN": "arn:aws:iam::{}:role/firehose_delivery_role".format(
                        ACCOUNT_ID
                    ),
                    "TableName": "outputTable",
                },
            },
        },
    )


def create_redshift_delivery_stream(client, stream_name):
    return client.create_delivery_stream(
        DeliveryStreamName=stream_name,
        RedshiftDestinationConfiguration={
            "RoleARN": "arn:aws:iam::{}:role/firehose_delivery_role".format(ACCOUNT_ID),
            "ClusterJDBCURL": "jdbc:redshift://host.amazonaws.com:5439/database",
            "CopyCommand": {
                "DataTableName": "outputTable",
                "CopyOptions": "CSV DELIMITER ',' NULL '\\0'",
            },
            "Username": "username",
            "Password": "password",
            "S3Configuration": {
                "RoleARN": "arn:aws:iam::{}:role/firehose_delivery_role".format(
                    ACCOUNT_ID
                ),
                "BucketARN": "arn:aws:s3:::kinesis-test",
                "Prefix": "myFolder/",
                "BufferingHints": {"SizeInMBs": 123, "IntervalInSeconds": 124},
                "CompressionFormat": "UNCOMPRESSED",
            },
        },
    )


@mock_kinesis
def test_create_redshift_delivery_stream():
    client = boto3.client("firehose", region_name="us-east-1")

    response = create_redshift_delivery_stream(client, "stream1")
    stream_arn = response["DeliveryStreamARN"]

    response = client.describe_delivery_stream(DeliveryStreamName="stream1")
    stream_description = response["DeliveryStreamDescription"]

    # Sure and Freezegun don't play nicely together
    _ = stream_description.pop("CreateTimestamp")
    _ = stream_description.pop("LastUpdateTimestamp")

    stream_description.should.equal(
        {
            "DeliveryStreamName": "stream1",
            "DeliveryStreamARN": stream_arn,
            "DeliveryStreamStatus": "ACTIVE",
            "VersionId": "string",
            "Destinations": [
                {
                    "DestinationId": "string",
                    "RedshiftDestinationDescription": {
                        "RoleARN": "arn:aws:iam::{}:role/firehose_delivery_role".format(
                            ACCOUNT_ID
                        ),
                        "ClusterJDBCURL": "jdbc:redshift://host.amazonaws.com:5439/database",
                        "CopyCommand": {
                            "DataTableName": "outputTable",
                            "CopyOptions": "CSV DELIMITER ',' NULL '\\0'",
                        },
                        "Username": "username",
                        "S3DestinationDescription": {
                            "RoleARN": "arn:aws:iam::{}:role/firehose_delivery_role".format(
                                ACCOUNT_ID
                            ),
                            "BucketARN": "arn:aws:s3:::kinesis-test",
                            "Prefix": "myFolder/",
                            "BufferingHints": {
                                "SizeInMBs": 123,
                                "IntervalInSeconds": 124,
                            },
                            "CompressionFormat": "UNCOMPRESSED",
                        },
                    },
                }
            ],
            "HasMoreDestinations": False,
        }
    )


@mock_kinesis
def test_create_s3_delivery_stream():
    client = boto3.client("firehose", region_name="us-east-1")

    response = create_s3_delivery_stream(client, "stream1")
    stream_arn = response["DeliveryStreamARN"]

    response = client.describe_delivery_stream(DeliveryStreamName="stream1")
    stream_description = response["DeliveryStreamDescription"]

    # Sure and Freezegun don't play nicely together
    _ = stream_description.pop("CreateTimestamp")
    _ = stream_description.pop("LastUpdateTimestamp")

    stream_description.should.equal(
        {
            "DeliveryStreamName": "stream1",
            "DeliveryStreamARN": stream_arn,
            "DeliveryStreamStatus": "ACTIVE",
            "VersionId": "string",
            "Destinations": [
                {
                    "DestinationId": "string",
                    "ExtendedS3DestinationDescription": {
                        "RoleARN": "arn:aws:iam::{}:role/firehose_delivery_role".format(
                            ACCOUNT_ID
                        ),
                        "BucketARN": "arn:aws:s3:::kinesis-test",
                        "Prefix": "myFolder/",
                        "CompressionFormat": "UNCOMPRESSED",
                        "DataFormatConversionConfiguration": {
                            "Enabled": True,
                            "InputFormatConfiguration": {
                                "Deserializer": {"HiveJsonSerDe": {}}
                            },
                            "OutputFormatConfiguration": {
                                "Serializer": {
                                    "ParquetSerDe": {"Compression": "SNAPPY"}
                                }
                            },
                            "SchemaConfiguration": {
                                "DatabaseName": "stream1",
                                "RoleARN": "arn:aws:iam::{}:role/firehose_delivery_role".format(
                                    ACCOUNT_ID
                                ),
                                "TableName": "outputTable",
                            },
                        },
                    },
                }
            ],
            "HasMoreDestinations": False,
        }
    )


@mock_kinesis
def test_create_stream_without_redshift():
    client = boto3.client("firehose", region_name="us-east-1")

    response = client.create_delivery_stream(
        DeliveryStreamName="stream1",
        S3DestinationConfiguration={
            "RoleARN": "arn:aws:iam::{}:role/firehose_delivery_role".format(ACCOUNT_ID),
            "BucketARN": "arn:aws:s3:::kinesis-test",
            "Prefix": "myFolder/",
            "BufferingHints": {"SizeInMBs": 123, "IntervalInSeconds": 124},
            "CompressionFormat": "UNCOMPRESSED",
        },
    )
    stream_arn = response["DeliveryStreamARN"]

    response = client.describe_delivery_stream(DeliveryStreamName="stream1")
    stream_description = response["DeliveryStreamDescription"]

    # Sure and Freezegun don't play nicely together
    _ = stream_description.pop("CreateTimestamp")
    _ = stream_description.pop("LastUpdateTimestamp")

    stream_description.should.equal(
        {
            "DeliveryStreamName": "stream1",
            "DeliveryStreamARN": stream_arn,
            "DeliveryStreamStatus": "ACTIVE",
            "VersionId": "string",
            "Destinations": [
                {
                    "DestinationId": "string",
                    "S3DestinationDescription": {
                        "RoleARN": "arn:aws:iam::{}:role/firehose_delivery_role".format(
                            ACCOUNT_ID
                        ),
                        "RoleARN": "arn:aws:iam::{}:role/firehose_delivery_role".format(
                            ACCOUNT_ID
                        ),
                        "BucketARN": "arn:aws:s3:::kinesis-test",
                        "Prefix": "myFolder/",
                        "BufferingHints": {"SizeInMBs": 123, "IntervalInSeconds": 124},
                        "CompressionFormat": "UNCOMPRESSED",
                    },
                }
            ],
            "HasMoreDestinations": False,
        }
    )


@mock_kinesis
def test_deescribe_non_existant_stream():
    client = boto3.client("firehose", region_name="us-east-1")

    client.describe_delivery_stream.when.called_with(
        DeliveryStreamName="not-a-stream"
    ).should.throw(ClientError)


@mock_kinesis
def test_list_and_delete_stream():
    client = boto3.client("firehose", region_name="us-east-1")

    create_redshift_delivery_stream(client, "stream1")
    create_redshift_delivery_stream(client, "stream2")

    set(client.list_delivery_streams()["DeliveryStreamNames"]).should.equal(
        set(["stream1", "stream2"])
    )

    client.delete_delivery_stream(DeliveryStreamName="stream1")

    set(client.list_delivery_streams()["DeliveryStreamNames"]).should.equal(
        set(["stream2"])
    )


@mock_kinesis
def test_put_record():
    client = boto3.client("firehose", region_name="us-east-1")

    create_redshift_delivery_stream(client, "stream1")
    client.put_record(DeliveryStreamName="stream1", Record={"Data": "some data"})


@mock_kinesis
def test_put_record_batch():
    client = boto3.client("firehose", region_name="us-east-1")

    create_redshift_delivery_stream(client, "stream1")
    client.put_record_batch(
        DeliveryStreamName="stream1",
        Records=[{"Data": "some data1"}, {"Data": "some data2"}],
    )
>>>>>>> b8a1f852
<|MERGE_RESOLUTION|>--- conflicted
+++ resolved
@@ -1,193 +1,3 @@
-<<<<<<< HEAD
-from __future__ import unicode_literals
-
-import datetime
-
-from botocore.exceptions import ClientError
-import boto3
-import sure  # noqa
-
-from moto import mock_kinesis
-
-
-def create_stream(client, stream_name):
-    return client.create_delivery_stream(
-        DeliveryStreamName=stream_name,
-        RedshiftDestinationConfiguration={
-            'RoleARN': 'arn:aws:iam::123456789012:role/firehose_delivery_role',
-            'ClusterJDBCURL': 'jdbc:redshift://host.amazonaws.com:5439/database',
-            'CopyCommand': {
-                'DataTableName': 'outputTable',
-                'CopyOptions': "CSV DELIMITER ',' NULL '\\0'"
-            },
-            'Username': 'username',
-            'Password': 'password',
-            'S3Configuration': {
-                'RoleARN': 'arn:aws:iam::123456789012:role/firehose_delivery_role',
-                'BucketARN': 'arn:aws:s3:::kinesis-test',
-                'Prefix': 'myFolder/',
-                'BufferingHints': {
-                    'SizeInMBs': 123,
-                    'IntervalInSeconds': 124
-                },
-                'CompressionFormat': 'UNCOMPRESSED',
-            }
-        }
-    )
-
-
-@mock_kinesis
-def test_create_stream():
-    client = boto3.client('firehose', region_name='us-east-1')
-
-    response = create_stream(client, 'stream1')
-    stream_arn = response['DeliveryStreamARN']
-
-    response = client.describe_delivery_stream(DeliveryStreamName='stream1')
-    stream_description = response['DeliveryStreamDescription']
-
-    # Sure and Freezegun don't play nicely together
-    _ = stream_description.pop('CreateTimestamp')
-    _ = stream_description.pop('LastUpdateTimestamp')
-
-    stream_description.should.equal({
-        'DeliveryStreamName': 'stream1',
-        'DeliveryStreamARN': stream_arn,
-        'DeliveryStreamStatus': 'ACTIVE',
-        'VersionId': 'string',
-        'Destinations': [
-            {
-                'DestinationId': 'string',
-                'RedshiftDestinationDescription': {
-                    'RoleARN': 'arn:aws:iam::123456789012:role/firehose_delivery_role',
-                    'ClusterJDBCURL': 'jdbc:redshift://host.amazonaws.com:5439/database',
-                    'CopyCommand': {
-                        'DataTableName': 'outputTable',
-                        'CopyOptions': "CSV DELIMITER ',' NULL '\\0'"
-                    },
-                    'Username': 'username',
-                    'S3DestinationDescription': {
-                        'RoleARN': 'arn:aws:iam::123456789012:role/firehose_delivery_role',
-                        'BucketARN': 'arn:aws:s3:::kinesis-test',
-                        'Prefix': 'myFolder/',
-                        'BufferingHints': {
-                            'SizeInMBs': 123,
-                            'IntervalInSeconds': 124
-                        },
-                        'CompressionFormat': 'UNCOMPRESSED',
-                    }
-                }
-            },
-        ],
-        "HasMoreDestinations": False,
-    })
-
-
-@mock_kinesis
-def test_create_stream_without_redshift():
-    client = boto3.client('firehose', region_name='us-east-1')
-
-    response = client.create_delivery_stream(
-        DeliveryStreamName="stream1",
-        S3DestinationConfiguration={
-            'RoleARN': 'arn:aws:iam::123456789012:role/firehose_delivery_role',
-            'BucketARN': 'arn:aws:s3:::kinesis-test',
-            'Prefix': 'myFolder/',
-            'BufferingHints': {
-                'SizeInMBs': 123,
-                'IntervalInSeconds': 124
-            },
-            'CompressionFormat': 'UNCOMPRESSED',
-        }
-    )
-    stream_arn = response['DeliveryStreamARN']
-
-    response = client.describe_delivery_stream(DeliveryStreamName='stream1')
-    stream_description = response['DeliveryStreamDescription']
-
-    # Sure and Freezegun don't play nicely together
-    _ = stream_description.pop('CreateTimestamp')
-    _ = stream_description.pop('LastUpdateTimestamp')
-
-    stream_description.should.equal({
-        'DeliveryStreamName': 'stream1',
-        'DeliveryStreamARN': stream_arn,
-        'DeliveryStreamStatus': 'ACTIVE',
-        'VersionId': 'string',
-        'Destinations': [
-            {
-                'DestinationId': 'string',
-                'S3DestinationDescription': {
-                    'RoleARN': 'arn:aws:iam::123456789012:role/firehose_delivery_role',
-                    'RoleARN': 'arn:aws:iam::123456789012:role/firehose_delivery_role',
-                    'BucketARN': 'arn:aws:s3:::kinesis-test',
-                    'Prefix': 'myFolder/',
-                    'BufferingHints': {
-                        'SizeInMBs': 123,
-                        'IntervalInSeconds': 124
-                    },
-                    'CompressionFormat': 'UNCOMPRESSED',
-                }
-            },
-        ],
-        "HasMoreDestinations": False,
-    })
-
-
-@mock_kinesis
-def test_deescribe_non_existant_stream():
-    client = boto3.client('firehose', region_name='us-east-1')
-
-    client.describe_delivery_stream.when.called_with(
-        DeliveryStreamName='not-a-stream').should.throw(ClientError)
-
-
-@mock_kinesis
-def test_list_and_delete_stream():
-    client = boto3.client('firehose', region_name='us-east-1')
-
-    create_stream(client, 'stream1')
-    create_stream(client, 'stream2')
-
-    set(client.list_delivery_streams()['DeliveryStreamNames']).should.equal(
-        set(['stream1', 'stream2']))
-
-    client.delete_delivery_stream(DeliveryStreamName='stream1')
-
-    set(client.list_delivery_streams()[
-        'DeliveryStreamNames']).should.equal(set(['stream2']))
-
-
-@mock_kinesis
-def test_put_record():
-    client = boto3.client('firehose', region_name='us-east-1')
-
-    create_stream(client, 'stream1')
-    client.put_record(
-        DeliveryStreamName='stream1',
-        Record={
-            'Data': 'some data'
-        }
-    )
-
-
-@mock_kinesis
-def test_put_record_batch():
-    client = boto3.client('firehose', region_name='us-east-1')
-
-    create_stream(client, 'stream1')
-    client.put_record_batch(
-        DeliveryStreamName='stream1',
-        Records=[
-            {
-                'Data': 'some data1'
-            },
-            {
-                'Data': 'some data2'
-            },
-        ]
-    )
-=======
 from __future__ import unicode_literals
 
 import datetime
@@ -455,5 +265,4 @@
     client.put_record_batch(
         DeliveryStreamName="stream1",
         Records=[{"Data": "some data1"}, {"Data": "some data2"}],
-    )
->>>>>>> b8a1f852
+    )